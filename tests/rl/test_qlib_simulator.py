--- conflicted
+++ resolved
@@ -11,12 +11,7 @@
 from qlib.backtest.decision import Order, OrderDir
 from qlib.backtest.executor import SimulatorExecutor
 from qlib.rl.order_execution import CategoricalActionInterpreter
-<<<<<<< HEAD
-from qlib.rl.order_execution.simulator_qlib import (
-    ExchangeConfig, SingleAssetOrderExecutionQlib)
-=======
 from qlib.rl.order_execution.simulator_qlib import SingleAssetOrderExecution
->>>>>>> 9d8a8c6f
 
 TOTAL_POSITION = 2100.0
 
@@ -39,26 +34,6 @@
     )
 
 
-<<<<<<< HEAD
-def get_simulator(order: Order) -> SingleAssetOrderExecutionQlib:
-    def _inner_executor_fn(
-        time_per_step: str, common_infra: CommonInfrastructure
-    ) -> NestedExecutor:
-        return NestedExecutor(
-            time_per_step=time_per_step,
-            inner_strategy=TWAPStrategy(),
-            inner_executor=SimulatorExecutor(
-                time_per_step="1min",
-                verbose=False,
-                trade_type=SimulatorExecutor.TT_SERIAL,
-                generate_report=False,
-                common_infra=common_infra,
-                track_data=True,
-            ),
-            common_infra=common_infra,
-            track_data=True,
-        )
-=======
 def get_configs(order: Order) -> Tuple[dict, dict]:
     executor_config = {
         "class": "NestedExecutor",
@@ -113,7 +88,6 @@
 
     return executor_config, exchange_config
 
->>>>>>> 9d8a8c6f
 
 def get_simulator(order: Order) -> SingleAssetOrderExecution:
     DATA_ROOT_DIR = Path(__file__).parent.parent / ".data" / "rl" / "qlib_simulator"
@@ -223,16 +197,4 @@
         state = simulator.get_state()
         position_history.append(state.position)
 
-<<<<<<< HEAD
-        assert position_history[-1] == max(
-            TOTAL_POSITION - TOTAL_POSITION / NUM_EXECUTION * (i + 1), 0.0
-        )
-
-
-if __name__ == "__main__":
-    test_simulator_first_step()
-    test_simulator_stop_twap()
-    test_interpreter()
-=======
-        assert position_history[-1] == max(TOTAL_POSITION - TOTAL_POSITION / NUM_EXECUTION * (i + 1), 0.0)
->>>>>>> 9d8a8c6f
+        assert position_history[-1] == max(TOTAL_POSITION - TOTAL_POSITION / NUM_EXECUTION * (i + 1), 0.0)