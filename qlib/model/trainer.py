--- conflicted
+++ resolved
@@ -31,12 +31,8 @@
 from qlib.workflow import R
 from qlib.workflow.recorder import Recorder
 from qlib.workflow.task.manage import TaskManager, run_task
-<<<<<<< HEAD
 from qlib.data.dataset.weight import Reweighter
 from logging import Logger
-=======
-
->>>>>>> 75aae820
 
 def _log_task_info(task_config: dict):
     R.log_params(**flatten_dict(task_config))
@@ -303,14 +299,7 @@
     """
 
     def __init__(
-<<<<<<< HEAD
-        self,
-        experiment_name: str = None,
-        train_func=begin_task_train,
-        end_train_func=end_task_train,
-=======
         self, experiment_name: str = None, train_func=begin_task_train, end_train_func=end_task_train, **kwargs
->>>>>>> 75aae820
     ):
         """
         Init TrainerRM.
@@ -376,10 +365,7 @@
         task_pool: str = None,
         train_func=task_train,
         skip_run_task: bool = False,
-<<<<<<< HEAD
-=======
         default_rec_name: Optional[str] = None,
->>>>>>> 75aae820
     ):
         """
         Init TrainerR.
@@ -407,11 +393,8 @@
         experiment_name: str = None,
         before_status: str = TaskManager.STATUS_WAITING,
         after_status: str = TaskManager.STATUS_DONE,
-<<<<<<< HEAD
+        default_rec_name: Optional[str] = None,
         logger: Logger = None,
-=======
-        default_rec_name: Optional[str] = None,
->>>>>>> 75aae820
         **kwargs,
     ) -> List[Recorder]:
         """
