--- conflicted
+++ resolved
@@ -23,17 +23,7 @@
 
 
 def datetime_groupby_apply(
-<<<<<<< HEAD
-    df,
-    apply_func: Union[Callable, Text],
-    axis=0,
-    level="datetime",
-    resample_rule="M",
-    n_jobs=-1,
-    skip_group=False,
-=======
     df, apply_func: Union[Callable, Text], axis=0, level="datetime", resample_rule="M", n_jobs=-1
->>>>>>> 44ce91ee
 ):
     """datetime_groupby_apply
     This function will apply the `apply_func` on the datetime level index.
