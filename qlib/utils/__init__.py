--- conflicted
+++ resolved
@@ -4,8 +4,6 @@
 
 from __future__ import division, print_function
 
-<<<<<<< HEAD
-=======
 import os
 import pickle
 import re
@@ -15,7 +13,6 @@
 from qlib.typehint import InstConf
 import yaml
 import redis
->>>>>>> 9d8a8c6f
 import bisect
 import collections
 import contextlib
@@ -358,13 +355,9 @@
     return m_path, cls
 
 
-<<<<<<< HEAD
 def get_callable_kwargs(
     config: Union[dict, str], default_module: Union[str, ModuleType] = None
 ) -> (type, dict):
-=======
-def get_callable_kwargs(config: InstConf, default_module: Union[str, ModuleType] = None) -> (type, dict):
->>>>>>> 9d8a8c6f
     """
     extract class/func and kwargs from config info
 
