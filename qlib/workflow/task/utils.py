# Copyright (c) Microsoft Corporation.
# Licensed under the MIT License.
"""
Some tools for task management.
"""

import bisect
<<<<<<< HEAD
from typing import Union

import pandas as pd
from pymongo import MongoClient
from pymongo.database import Database

from qlib.config import C
from qlib.data import D
from qlib.log import get_module_logger
from qlib.workflow import R
=======
from copy import deepcopy
import pandas as pd
from qlib.data import D
from qlib.utils import hash_args
from qlib.utils.mod import init_instance_by_config
from qlib.workflow import R
from qlib.config import C
from qlib.log import get_module_logger
from pymongo import MongoClient
from pymongo.database import Database
from typing import Union
from pathlib import Path
>>>>>>> 4c30e582


def get_mongodb() -> Database:
    """
    Get database in MongoDB, which means you need to declare the address and the name of a database at first.

    For example:

        Using qlib.init():

            .. code-block:: python

                mongo_conf = {
                    "task_url": task_url,  # your MongoDB url
                    "task_db_name": task_db_name,  # database name
                }
                qlib.init(..., mongo=mongo_conf)

        After qlib.init():

            .. code-block:: python

                C["mongo"] = {
                    "task_url" : "mongodb://localhost:27017/",
                    "task_db_name" : "rolling_db"
                }

    Returns:
        Database: the Database instance
    """
    try:
        cfg = C["mongo"]
    except KeyError:
        get_module_logger("task").error("Please configure `C['mongo']` before using TaskManager")
        raise
    get_module_logger("task").info(f"mongo config:{cfg}")
    client = MongoClient(cfg["task_url"])
    return client.get_database(name=cfg["task_db_name"])


def list_recorders(experiment, rec_filter_func=None):
    """
    List all recorders which can pass the filter in an experiment.

    Args:
        experiment (str or Experiment): the name of an Experiment or an instance
        rec_filter_func (Callable, optional): return True to retain the given recorder. Defaults to None.

    Returns:
        dict: a dict {rid: recorder} after filtering.
    """
    if isinstance(experiment, str):
        experiment = R.get_exp(experiment_name=experiment)
    recs = experiment.list_recorders()
    recs_flt = {}
    for rid, rec in recs.items():
        if rec_filter_func is None or rec_filter_func(rec):
            recs_flt[rid] = rec

    return recs_flt


class TimeAdjuster:
    """
    Find appropriate date and adjust date.
    """

    def __init__(self, future=True, end_time=None):
        self._future = future
        self.cals = D.calendar(future=future, end_time=end_time)

    def set_end_time(self, end_time=None):
        """
        Set end time. None for use calendar's end time.

        Args:
            end_time
        """
        self.cals = D.calendar(future=self._future, end_time=end_time)

    def get(self, idx: int):
        """
        Get datetime by index.

        Parameters
        ----------
        idx : int
            index of the calendar
        """
        if idx is None or idx >= len(self.cals):
            return None
        return self.cals[idx]

    def max(self) -> pd.Timestamp:
        """
        Return the max calendar datetime
        """
        return max(self.cals)

    def align_idx(self, time_point, tp_type="start") -> int:
        """
        Align the index of time_point in the calendar.

        Parameters
        ----------
        time_point
        tp_type : str

        Returns
        -------
        index : int
        """
        if time_point is None:
            # `None` indicates unbounded index/boarder
            return None
        time_point = pd.Timestamp(time_point)
        if tp_type == "start":
            idx = bisect.bisect_left(self.cals, time_point)
        elif tp_type == "end":
            idx = bisect.bisect_right(self.cals, time_point) - 1
        else:
            raise NotImplementedError(f"This type of input is not supported")
        return idx

    def cal_interval(self, time_point_A, time_point_B) -> int:
        """
        Calculate the trading day interval (time_point_A - time_point_B)

        Args:
            time_point_A : time_point_A
            time_point_B : time_point_B (is the past of time_point_A)

        Returns:
            int: the interval between A and B
        """
        return self.align_idx(time_point_A) - self.align_idx(time_point_B)

    def align_time(self, time_point, tp_type="start") -> pd.Timestamp:
        """
        Align time_point to trade date of calendar

        Args:
            time_point
                Time point
            tp_type : str
                time point type (`"start"`, `"end"`)

        Returns:
            pd.Timestamp
        """
        if time_point is None:
            return None
        return self.cals[self.align_idx(time_point, tp_type=tp_type)]

    def align_seg(self, segment: Union[dict, tuple]) -> Union[dict, tuple]:
        """
        Align the given date to the trade date

        for example:

            .. code-block:: python

                input: {'train': ('2008-01-01', '2014-12-31'), 'valid': ('2015-01-01', '2016-12-31'), 'test': ('2017-01-01', '2020-08-01')}

                output: {'train': (Timestamp('2008-01-02 00:00:00'), Timestamp('2014-12-31 00:00:00')),
                        'valid': (Timestamp('2015-01-05 00:00:00'), Timestamp('2016-12-30 00:00:00')),
                        'test': (Timestamp('2017-01-03 00:00:00'), Timestamp('2020-07-31 00:00:00'))}

        Parameters
        ----------
        segment

        Returns
        -------
        Union[dict, tuple]: the start and end trade date (pd.Timestamp) between the given start and end date.
        """
        if isinstance(segment, dict):
            return {k: self.align_seg(seg) for k, seg in segment.items()}
        elif isinstance(segment, (tuple, list)):
            return self.align_time(segment[0], tp_type="start"), self.align_time(segment[1], tp_type="end")
        else:
            raise NotImplementedError(f"This type of input is not supported")

    def truncate(self, segment: tuple, test_start, days: int) -> tuple:
        """
        Truncate the segment based on the test_start date

        Parameters
        ----------
        segment : tuple
            time segment
        test_start
        days : int
            The trading days to be truncated
            the data in this segment may need 'days' data
            `days` are based on the `test_start`.
            For example, if the label contains the information of 2 days in the near future, the prediction horizon 1 day.
            (e.g. the prediction target is `Ref($close, -2)/Ref($close, -1) - 1`)
            the days should be 2 + 1 == 3 days.

        Returns
        ---------
        tuple: new segment
        """
        test_idx = self.align_idx(test_start)
        if isinstance(segment, tuple):
            new_seg = []
            for time_point in segment:
                tp_idx = min(self.align_idx(time_point), test_idx - days)
                assert tp_idx > 0
                new_seg.append(self.get(tp_idx))
            return tuple(new_seg)
        else:
            raise NotImplementedError(f"This type of input is not supported")

    SHIFT_SD = "sliding"
    SHIFT_EX = "expanding"
    SHIFT_ON = "only_new"
    SHIFT_TA = "throw_away"

    def _add_step(self, index, step):
        if index is None:
            return None
        return index + step

    def shift(self, seg: tuple, step: int, rtype=SHIFT_SD) -> tuple:
        """
        Shift the datatime of segment

        If there are None (which indicates unbounded index) in the segment, this method will return None.

        Parameters
        ----------
        seg :
            datetime segment
        step : int
            rolling step
        rtype : str
            rolling type ("sliding" or "expanding")

        Returns
        --------
        tuple: new segment

        Raises
        ------
        KeyError:
            shift will raise error if the index(both start and end) is out of self.cal
        """
        if isinstance(seg, tuple):
            start_idx, end_idx = self.align_idx(seg[0], tp_type="start"), self.align_idx(seg[1], tp_type="end")
            if rtype == self.SHIFT_SD:
                start_idx = self._add_step(start_idx, step)
                end_idx = self._add_step(end_idx, step)
            elif rtype == self.SHIFT_EX:
                end_idx = self._add_step(end_idx, step)
            elif rtype == self.SHIFT_ON:
                start_idx = end_idx
                end_idx = self._add_step(start_idx, step)
            else:
                raise NotImplementedError(f"This type of input is not supported")
            if start_idx is not None and start_idx > len(self.cals):
                raise KeyError("The segment is out of valid calendar")
            return self.get(start_idx), self.get(end_idx)
        else:
            raise NotImplementedError(f"This type of input is not supported")


def replace_task_handler_with_cache(task: dict, cache_dir: Union[str, Path] = ".") -> dict:
    """
    Replace the handler in task with a cache handler.
    It will automatically cache the file and save it in cache_dir.

    >>> import qlib
    >>> qlib.auto_init()
    >>> import datetime
    >>> # it is simplified task
    >>> task = {"dataset": {"kwargs":{'handler': {'class': 'Alpha158', 'module_path': 'qlib.contrib.data.handler', 'kwargs': {'start_time': datetime.date(2008, 1, 1), 'end_time': datetime.date(2020, 8, 1), 'fit_start_time': datetime.date(2008, 1, 1), 'fit_end_time': datetime.date(2014, 12, 31), 'instruments': 'CSI300'}}}}}
    >>> new_task = replace_task_handler_with_cache(task)
    >>> print(new_task)
    {'dataset': {'kwargs': {'handler': 'file...Alpha158.3584f5f8b4.pkl'}}}

    """
    cache_dir = Path(cache_dir)
    task = deepcopy(task)
    handler = task["dataset"]["kwargs"]["handler"]
    if isinstance(handler, dict):
        hash = hash_args(handler)
        h_path = cache_dir / f"{handler['class']}.{hash[:10]}.pkl"
        if not h_path.exists():
            h = init_instance_by_config(handler)
            h.to_pickle(h_path, dump_all=True)
        task["dataset"]["kwargs"]["handler"] = f"file://{h_path}"
    return task<|MERGE_RESOLUTION|>--- conflicted
+++ resolved
@@ -5,7 +5,6 @@
 """
 
 import bisect
-<<<<<<< HEAD
 from typing import Union
 
 import pandas as pd
@@ -16,7 +15,6 @@
 from qlib.data import D
 from qlib.log import get_module_logger
 from qlib.workflow import R
-=======
 from copy import deepcopy
 import pandas as pd
 from qlib.data import D
@@ -29,7 +27,6 @@
 from pymongo.database import Database
 from typing import Union
 from pathlib import Path
->>>>>>> 4c30e582
 
 
 def get_mongodb() -> Database:
