from typing import Union, List, Dict, Tuple
import unittest
<<<<<<< HEAD

from qlib.data import D
from qlib.data.data import Cal, DatasetD
from qlib.data.filter import NameDFilter

from .. import init
from ..constant import REG_CN
from .data import GetData
=======
import pandas as pd
import numpy as np
import io

from .data import GetData
from .. import init
from ..constant import REG_CN, REG_TW
from qlib.data.filter import NameDFilter
from qlib.data import D
from qlib.data.data import Cal, DatasetD
from qlib.data.storage import CalendarStorage, InstrumentStorage, FeatureStorage, CalVT, InstKT, InstVT
>>>>>>> 9d8a8c6f


class TestAutoData(unittest.TestCase):

    _setup_kwargs = {}
    provider_uri = "~/.qlib/qlib_data/cn_data_simple"  # target_dir
    provider_uri_1day = "~/.qlib/qlib_data/cn_data"  # target_dir
    provider_uri_1min = "~/.qlib/qlib_data/cn_data_1min"

    @classmethod
    def setUpClass(cls, enable_1d_type="simple", enable_1min=False) -> None:
        # use default data

        if enable_1d_type == "simple":
            provider_uri_day = cls.provider_uri
            name_day = "qlib_data_simple"
        elif enable_1d_type == "full":
            provider_uri_day = cls.provider_uri_1day
            name_day = "qlib_data"
        else:
            raise NotImplementedError(f"This type of input is not supported")

        GetData().qlib_data(
            name=name_day,
            region=REG_CN,
            interval="1d",
            target_dir=provider_uri_day,
            delete_old=False,
            exists_skip=True,
        )

        if enable_1min:
            GetData().qlib_data(
                name="qlib_data",
                region=REG_CN,
                interval="1min",
                target_dir=cls.provider_uri_1min,
                delete_old=False,
                exists_skip=True,
            )

        provider_uri_map = {"1min": cls.provider_uri_1min, "day": provider_uri_day}
        init(
            provider_uri=provider_uri_map,
            region=REG_CN,
            expression_cache=None,
            dataset_cache=None,
            **cls._setup_kwargs,
        )


class TestOperatorData(TestAutoData):
    @classmethod
    def setUpClass(cls, enable_1d_type="simple", enable_1min=False) -> None:
        # use default data
        super().setUpClass(enable_1d_type, enable_1min)
        nameDFilter = NameDFilter(name_rule_re="SH600110")
        instruments = D.instruments("csi300", filter_pipe=[nameDFilter])
        start_time = "2005-01-04"
        end_time = "2005-12-31"
        freq = "day"

        instruments_d = DatasetD.get_instruments_d(instruments, freq)
        cls.instruments_d = instruments_d
        cal = Cal.calendar(start_time, end_time, freq)
        cls.cal = cal
        cls.start_time = cal[0]
        cls.end_time = cal[-1]
        cls.inst = list(instruments_d.keys())[0]
        cls.spans = list(instruments_d.values())[0]


MOCK_DATA = """
id,symbol,datetime,interval,volume,open,high,low,close
20275,0050,2022-01-03 00:00:00,day,6761.0,146.0,147.35,146.0,146.4
20276,0050,2022-01-04 00:00:00,day,9608.0,147.7,149.6,147.7,149.6
20277,0050,2022-01-05 00:00:00,day,11387.0,150.1,150.55,149.1,149.3
20278,0050,2022-01-06 00:00:00,day,8611.0,148.3,148.75,147.0,147.9
20279,0050,2022-01-07 00:00:00,day,6954.0,148.3,149.0,146.5,146.6
20280,0050,2022-01-10 00:00:00,day,15684.0,146.0,147.8,145.4,147.55
20281,0050,2022-01-11 00:00:00,day,17741.0,147.6,148.5,146.7,148.3
20282,0050,2022-01-12 00:00:00,day,10134.0,149.35,149.6,148.7,149.55
20283,0050,2022-01-13 00:00:00,day,7431.0,149.55,150.45,149.55,150.3
20284,0050,2022-01-14 00:00:00,day,10091.0,150.8,151.2,149.05,150.3
20285,0050,2022-01-17 00:00:00,day,6899.0,151.1,152.4,151.1,152.0
20286,0050,2022-01-18 00:00:00,day,14360.0,152.2,152.25,150.15,150.3
20287,0050,2022-01-19 00:00:00,day,14654.0,149.0,149.65,148.25,148.5
20288,0050,2022-01-20 00:00:00,day,16201.0,148.5,149.2,147.6,149.1
20289,0050,2022-01-21 00:00:00,day,29848.0,143.9,143.95,142.3,142.65
20290,0050,2022-01-24 00:00:00,day,13143.0,142.1,144.0,141.7,144.0
20291,0050,2022-01-25 00:00:00,day,23982.0,142.55,142.55,141.25,141.65
20292,0050,2022-01-26 00:00:00,day,17729.0,141.15,142.2,141.05,141.55
8547,1101,2021-12-01 00:00:00,day,16119.0,46.0,46.85,46.0,46.6
8548,1101,2021-12-02 00:00:00,day,14521.0,46.6,46.7,46.3,46.3
8549,1101,2021-12-03 00:00:00,day,14357.0,46.55,46.85,46.4,46.4
8550,1101,2021-12-06 00:00:00,day,15115.0,46.45,47.35,46.4,47.3
8551,1101,2021-12-07 00:00:00,day,13117.0,47.35,47.55,46.9,47.55
8552,1101,2021-12-08 00:00:00,day,10329.0,47.75,47.8,47.5,47.7
8553,1101,2021-12-09 00:00:00,day,9300.0,47.8,47.85,47.1,47.4
8554,1101,2021-12-10 00:00:00,day,9919.0,47.4,47.6,47.1,47.3
8555,1101,2021-12-13 00:00:00,day,7784.0,47.3,47.75,47.1,47.1
8556,1101,2021-12-14 00:00:00,day,9373.0,47.05,47.2,46.95,47.0
8557,1101,2021-12-15 00:00:00,day,11189.0,47.0,47.3,46.8,46.95
8558,1101,2021-12-16 00:00:00,day,7516.0,47.0,47.15,46.8,46.9
8559,1101,2021-12-17 00:00:00,day,18502.0,46.95,47.6,46.9,47.45
8560,1101,2021-12-20 00:00:00,day,11309.0,47.45,47.5,47.1,47.4
8561,1101,2021-12-21 00:00:00,day,5666.0,47.4,47.45,47.1,47.25
8562,1101,2021-12-22 00:00:00,day,5460.0,47.4,47.45,47.2,47.4
8563,1101,2021-12-23 00:00:00,day,9371.0,47.3,47.7,47.3,47.7
8564,1101,2021-12-24 00:00:00,day,5980.0,47.75,47.95,47.75,47.9
8565,1101,2021-12-27 00:00:00,day,5709.0,47.9,48.1,47.9,48.1
8566,1101,2021-12-28 00:00:00,day,7777.0,48.1,48.15,47.95,48.15
8567,1101,2021-12-29 00:00:00,day,5309.0,48.15,48.25,48.05,48.15
8568,1101,2021-12-30 00:00:00,day,4616.0,48.15,48.2,48.0,48.0
8569,1101,2022-01-03 00:00:00,day,12350.0,48.05,48.15,47.35,47.45
8570,1101,2022-01-04 00:00:00,day,11439.0,47.5,47.6,47.0,47.3
8571,1101,2022-01-05 00:00:00,day,9692.0,47.1,47.3,47.0,47.15
8572,1101,2022-01-06 00:00:00,day,12361.0,47.3,47.6,47.15,47.6
8573,1101,2022-01-07 00:00:00,day,10921.0,47.6,47.65,47.2,47.45
8574,1101,2022-01-10 00:00:00,day,11925.0,47.45,47.5,47.0,47.3
8575,1101,2022-01-11 00:00:00,day,11047.0,47.1,47.5,47.1,47.5
8576,1101,2022-01-12 00:00:00,day,10817.0,47.5,47.5,47.1,47.5
8577,1101,2022-01-13 00:00:00,day,13849.0,47.5,47.95,47.4,47.95
8578,1101,2022-01-14 00:00:00,day,9460.0,47.85,47.85,47.45,47.6
8579,1101,2022-01-17 00:00:00,day,9057.0,47.55,47.7,47.35,47.6
8580,1101,2022-01-18 00:00:00,day,8089.0,47.6,47.75,47.45,47.75
8581,1101,2022-01-19 00:00:00,day,5110.0,47.6,47.7,47.5,47.6
8582,1101,2022-01-20 00:00:00,day,6327.0,47.55,47.7,47.45,47.5
8583,1101,2022-01-21 00:00:00,day,9470.0,47.5,47.65,47.15,47.4
8584,1101,2022-01-24 00:00:00,day,5475.0,47.1,47.3,47.0,47.15
8585,1101,2022-01-25 00:00:00,day,16153.0,47.0,47.05,46.6,46.8
8586,1101,2022-01-26 00:00:00,day,7772.0,46.7,47.0,46.55,46.85
8587,1101,2022-02-07 00:00:00,day,17031.0,46.55,47.1,46.0,47.1
8588,1101,2022-02-08 00:00:00,day,9741.0,47.1,47.25,46.9,46.95
8589,1101,2022-02-09 00:00:00,day,7968.0,46.95,47.3,46.9,47.3
8590,1101,2022-02-10 00:00:00,day,7479.0,47.15,47.55,47.05,47.55
8591,1101,2022-02-11 00:00:00,day,6841.0,47.3,47.55,47.15,47.55
8592,1101,2022-02-14 00:00:00,day,9136.0,47.2,47.3,46.95,47.15
8593,1101,2022-02-15 00:00:00,day,5444.0,47.05,47.1,46.8,47.0
8594,1101,2022-02-16 00:00:00,day,8751.0,47.0,47.15,47.0,47.0
8595,1101,2022-02-17 00:00:00,day,10662.0,47.15,47.55,47.1,47.45
8596,1101,2022-02-18 00:00:00,day,8781.0,47.25,47.55,47.2,47.45
8597,1101,2022-02-21 00:00:00,day,8201.0,47.35,47.75,47.15,47.6
8598,1101,2022-02-22 00:00:00,day,10655.0,47.4,47.7,47.1,47.7
8599,1101,2022-02-23 00:00:00,day,8040.0,47.7,47.85,47.45,47.65
8600,1101,2022-02-24 00:00:00,day,13124.0,47.5,47.5,47.1,47.3
8601,1101,2022-02-25 00:00:00,day,14556.0,47.2,47.5,46.9,47.35
"""

MOCK_DF = pd.read_csv(io.StringIO(MOCK_DATA), header=0, dtype={"symbol": str})


class MockStorageBase:
    def __init__(self, **kwargs):
        self.df = MOCK_DF


class MockCalendarStorage(MockStorageBase, CalendarStorage):
    def __init__(self, **kwargs):
        super().__init__()
        self._data = sorted(self.df["datetime"].unique())

    @property
    def data(self) -> List[CalVT]:
        return self._data

    def __getitem__(self, i: Union[int, slice]) -> Union[CalVT, List[CalVT]]:
        return self.data[i]

    def __len__(self) -> int:
        return len(self.data)


class MockInstrumentStorage(MockStorageBase, InstrumentStorage):
    def __init__(self, **kwargs):
        super().__init__()
        instruments = {}
        for symbol, group in self.df.groupby(by="symbol"):
            start = group["datetime"].iloc[0]
            end = group["datetime"].iloc[-1]
            instruments[symbol] = [(start, end)]
        self._data = instruments

    @property
    def data(self) -> Dict[InstKT, InstVT]:
        return self._data

    def __getitem__(self, k: InstKT) -> InstVT:
        return self.data[k]

    def __len__(self) -> int:
        return len(self.data)


class MockFeatureStorage(MockStorageBase, FeatureStorage):
    def __init__(self, instrument: str, field: str, freq: str, db_region: str = None, **kwargs):  # type: ignore
        super().__init__(instrument=instrument, field=field, freq=freq, db_region=db_region, **kwargs)
        self.field = field
        calendar = sorted(self.df["datetime"].unique())
        df_calendar = pd.DataFrame(calendar, columns=["datetime"]).set_index("datetime")
        df = self.df[self.df["symbol"] == instrument]
        data_dt_field = "datetime"
        cal_df = df_calendar[
            (df_calendar.index >= df[data_dt_field].min()) & (df_calendar.index <= df[data_dt_field].max())
        ]
        df = df.set_index(data_dt_field)
        df_data = df.reindex(cal_df.index)
        date_index = df_calendar.index.get_loc(df_data.index.min())  # type: ignore
        df_data.reset_index(inplace=True)
        df_data.index += date_index
        self._data = df_data

    @property
    def data(self) -> pd.Series:
        return self._data[self.field]

    @property
    def start_index(self) -> Union[int, None]:
        if self._data.empty:
            return None
        return self._data.index[0]

    @property
    def end_index(self) -> Union[int, None]:
        if self._data.empty:
            return None
        # The next  data appending index point will be  `end_index + 1`
        return self._data.index[-1]

    def __getitem__(self, i: Union[int, slice]) -> Union[Tuple[int, float], pd.Series]:
        df = self._data
        storage_start_index = df.index[0]
        storage_end_index = df.index[-1]
        if isinstance(i, int):
            if storage_start_index > i or i > storage_end_index:
                raise IndexError(f"{i}: start index is {storage_start_index}")
            data = self.data[i]
            return i, data
        elif isinstance(i, slice):
            start_index = storage_start_index if i.start is None else i.start
            end_index = storage_end_index if i.stop is None else i.stop
            si = max(start_index, storage_start_index)
            if si > end_index or self.field not in df.columns:
                return pd.Series(dtype=np.float32)  # type: ignore
            data = df[self.field].tolist()
            result = data[si - storage_start_index : end_index - storage_start_index]
            return pd.Series(result, index=pd.RangeIndex(si, si + len(result)))  # type: ignore
        else:
            raise TypeError(f"type(i) = {type(i)}")

    def __len__(self) -> int:
        return len(self.data)


class TestMockData(unittest.TestCase):
    _setup_kwargs = {
        "calendar_provider": {
            "class": "LocalCalendarProvider",
            "module_path": "qlib.data.data",
            "kwargs": {"backend": {"class": "MockCalendarStorage", "module_path": "qlib.tests"}},
        },
        "instrument_provider": {
            "class": "LocalInstrumentProvider",
            "module_path": "qlib.data.data",
            "kwargs": {"backend": {"class": "MockInstrumentStorage", "module_path": "qlib.tests"}},
        },
        "feature_provider": {
            "class": "LocalFeatureProvider",
            "module_path": "qlib.data.data",
            "kwargs": {"backend": {"class": "MockFeatureStorage", "module_path": "qlib.tests"}},
        },
    }

    @classmethod
    def setUpClass(cls) -> None:

        provider_uri = "Not necessary."
        init(region=REG_TW, provider_uri=provider_uri, expression_cache=None, dataset_cache=None, **cls._setup_kwargs)<|MERGE_RESOLUTION|>--- conflicted
+++ resolved
@@ -1,15 +1,5 @@
 from typing import Union, List, Dict, Tuple
 import unittest
-<<<<<<< HEAD
-
-from qlib.data import D
-from qlib.data.data import Cal, DatasetD
-from qlib.data.filter import NameDFilter
-
-from .. import init
-from ..constant import REG_CN
-from .data import GetData
-=======
 import pandas as pd
 import numpy as np
 import io
@@ -21,7 +11,6 @@
 from qlib.data import D
 from qlib.data.data import Cal, DatasetD
 from qlib.data.storage import CalendarStorage, InstrumentStorage, FeatureStorage, CalVT, InstKT, InstVT
->>>>>>> 9d8a8c6f
 
 
 class TestAutoData(unittest.TestCase):
