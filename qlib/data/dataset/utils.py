# Copyright (c) Microsoft Corporation.
# Licensed under the MIT License.
from __future__ import annotations

from typing import TYPE_CHECKING, List, Union

import pandas as pd
<<<<<<< HEAD

=======
from typing import Union, List, TYPE_CHECKING
>>>>>>> dceff7b4
from qlib.utils import init_instance_by_config

if TYPE_CHECKING:
    from qlib.data.dataset import DataHandler


def get_level_index(df: pd.DataFrame, level=Union[str, int]) -> int:
    """

    get the level index of `df` given `level`

    Parameters
    ----------
    df : pd.DataFrame
        data
    level : Union[str, int]
        index level

    Returns
    -------
    int:
        The level index in the multiple index
    """
    if isinstance(level, str):
        try:
            return df.index.names.index(level)
        except (AttributeError, ValueError):
            # NOTE: If level index is not given in the data, the default level index will be ('datetime', 'instrument')
            return ("datetime", "instrument").index(level)
    elif isinstance(level, int):
        return level
    else:
        raise NotImplementedError(f"This type of input is not supported")


def fetch_df_by_index(
    df: pd.DataFrame,
    selector: Union[pd.Timestamp, slice, str, list, pd.Index],
    level: Union[str, int],
    fetch_orig=True,
) -> pd.DataFrame:
    """
    fetch data from `data` with `selector` and `level`

    selector are assumed to be well processed.
    `fetch_df_by_index` is only responsible for get the right level

    Parameters
    ----------
    selector : Union[pd.Timestamp, slice, str, list]
        selector
    level : Union[int, str]
        the level to use the selector

    Returns
    -------
    Data of the given index.
    """
    # level = None -> use selector directly
    if level is None or isinstance(selector, pd.MultiIndex):
        return df.loc(axis=0)[selector]
    # Try to get the right index
    idx_slc = (selector, slice(None, None))
    if get_level_index(df, level) == 1:
        idx_slc = idx_slc[1], idx_slc[0]
    if fetch_orig:
        for slc in idx_slc:
            if slc != slice(None, None):
                return df.loc[
                    pd.IndexSlice[idx_slc],
                ]
        else:  # pylint: disable=W0120
            return df
    else:
        return df.loc[
            pd.IndexSlice[idx_slc],
        ]


def fetch_df_by_col(df: pd.DataFrame, col_set: Union[str, List[str]]) -> pd.DataFrame:
    from .handler import DataHandler  # pylint: disable=C0415

    if not isinstance(df.columns, pd.MultiIndex) or col_set == DataHandler.CS_RAW:
        return df
    elif col_set == DataHandler.CS_ALL:
        return df.droplevel(axis=1, level=0)
    else:
        return df.loc(axis=1)[col_set]


def convert_index_format(df: Union[pd.DataFrame, pd.Series], level: str = "datetime") -> Union[pd.DataFrame, pd.Series]:
    """
    Convert the format of df.MultiIndex according to the following rules:
        - If `level` is the first level of df.MultiIndex, do nothing
        - If `level` is the second level of df.MultiIndex, swap the level of index.

    NOTE:
        the number of levels of df.MultiIndex should be 2

    Parameters
    ----------
    df : Union[pd.DataFrame, pd.Series]
        raw DataFrame/Series
    level : str, optional
        the level that will be converted to the first one, by default "datetime"

    Returns
    -------
    Union[pd.DataFrame, pd.Series]
        converted DataFrame/Series
    """

    if get_level_index(df, level=level) == 1:
        df = df.swaplevel().sort_index()
    return df


def init_task_handler(task: dict) -> DataHandler:
    """
    initialize the handler part of the task **inplace**

    Parameters
    ----------
    task : dict
        the task to be handled

    Returns
    -------
    Union[DataHandler, None]:
        returns
    """
    # avoid recursive import
    from .handler import DataHandler  # pylint: disable=C0415

    h_conf = task["dataset"]["kwargs"].get("handler")
    if h_conf is not None:
        handler = init_instance_by_config(h_conf, accept_types=DataHandler)
        task["dataset"]["kwargs"]["handler"] = handler
        return handler
    else:
        raise ValueError("The task does not contains a handler part.")<|MERGE_RESOLUTION|>--- conflicted
+++ resolved
@@ -5,11 +5,7 @@
 from typing import TYPE_CHECKING, List, Union
 
 import pandas as pd
-<<<<<<< HEAD
-
-=======
 from typing import Union, List, TYPE_CHECKING
->>>>>>> dceff7b4
 from qlib.utils import init_instance_by_config
 
 if TYPE_CHECKING:
