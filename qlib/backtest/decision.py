# Copyright (c) Microsoft Corporation.
# Licensed under the MIT License.

from __future__ import annotations

from abc import abstractmethod
from datetime import time
from enum import IntEnum

# try to fix circular imports when enabling type hints
from typing import TYPE_CHECKING, Any, ClassVar, Generic, List, Optional, Tuple, TypeVar, Union, cast

from qlib.backtest.utils import TradeCalendarManager
from qlib.data.data import Cal
from qlib.log import get_module_logger
from qlib.utils.time import concat_date_time, epsilon_change

if TYPE_CHECKING:
    from qlib.strategy.base import BaseStrategy
    from qlib.backtest.exchange import Exchange

from dataclasses import dataclass

import numpy as np
import pandas as pd

DecisionType = TypeVar("DecisionType")


class OrderDir(IntEnum):
    # Order direction
    SELL = 0
    BUY = 1


@dataclass
class Order:
    """
    stock_id : str
    amount : float
    start_time : pd.Timestamp
        closed start time for order trading
    end_time : pd.Timestamp
        closed end time for order trading
    direction : int
        Order.SELL for sell; Order.BUY for buy
    factor : float
            presents the weight factor assigned in Exchange()
    """

    # 1) time invariant values
    # - they are set by users and is time-invariant.
    stock_id: str
    amount: float  # `amount` is a non-negative and adjusted value
    direction: OrderDir

    # 2) time variant values:
    # - Users may want to set these values when using lower level APIs
    # - If users don't, TradeDecisionWO will help users to set them
    # The interval of the order which belongs to (NOTE: this is not the expected order dealing range time)
    start_time: pd.Timestamp
    end_time: pd.Timestamp

    # 3) results
    # - users should not care about these values
    # - they are set by the backtest system after finishing the results.
    # What the value should be about in all kinds of cases
    # - not tradable: the deal_amount == 0 , factor is None
    #    - the stock is suspended and the entire order fails. No cost for this order
    # - dealt or partially dealt: deal_amount >= 0 and factor is not None
    deal_amount: float = 0.0  # `deal_amount` is a non-negative value
    factor: Optional[float] = None

    # TODO:
    # a status field to indicate the dealing result of the order

    # FIXME:
    # for compatible now.
    # Please remove them in the future
    SELL: ClassVar[OrderDir] = OrderDir.SELL
    BUY: ClassVar[OrderDir] = OrderDir.BUY

    def __post_init__(self) -> None:
        if self.direction not in {Order.SELL, Order.BUY}:
            raise NotImplementedError("direction not supported, `Order.SELL` for sell, `Order.BUY` for buy")
        self.deal_amount = 0.0
        self.factor = None

    @property
    def amount_delta(self) -> float:
        """
        return the delta of amount.
        - Positive value indicates buying `amount` of share
        - Negative value indicates selling `amount` of share
        """
        return self.amount * self.sign

    @property
    def deal_amount_delta(self) -> float:
        """
        return the delta of deal_amount.
        - Positive value indicates buying `deal_amount` of share
        - Negative value indicates selling `deal_amount` of share
        """
        return self.deal_amount * self.sign

    @property
    def sign(self) -> int:
        """
        return the sign of trading
        - `+1` indicates buying
        - `-1` value indicates selling
        """
        return self.direction * 2 - 1

    @staticmethod
    def parse_dir(direction: Union[str, int, np.integer, OrderDir, np.ndarray]) -> Union[OrderDir, np.ndarray]:
        if isinstance(direction, OrderDir):
            return direction
        elif isinstance(direction, (int, float, np.integer, np.floating)):
            return Order.BUY if direction > 0 else Order.SELL
        elif isinstance(direction, str):
            dl = direction.lower().strip()
            if dl == "sell":
                return OrderDir.SELL
            elif dl == "buy":
                return OrderDir.BUY
            else:
                raise NotImplementedError(f"This type of input is not supported")
        elif isinstance(direction, np.ndarray):
            direction_array = direction.copy()
            direction_array[direction_array > 0] = Order.BUY
            direction_array[direction_array <= 0] = Order.SELL
            return direction_array
        else:
            raise NotImplementedError(f"This type of input is not supported")

    @property
    def key_by_day(self) -> tuple:
        """A hashable & unique key to identify this order, under the granularity in day."""
        return self.stock_id, self.date, self.direction

    @property
    def key(self) -> tuple:
        """A hashable & unique key to identify this order."""
        return self.stock_id, self.start_time, self.end_time, self.direction

    @property
    def date(self) -> pd.Timestamp:
        """Date of the order."""
        return pd.Timestamp(self.start_time.replace(hour=0, minute=0, second=0))


class OrderHelper:
    """
    Motivation
    - Make generating order easier
        - User may have no knowledge about the adjust-factor information about the system.
        - It involves too much interaction with the exchange when generating orders.
    """

    def __init__(self, exchange: Exchange) -> None:
        self.exchange = exchange

    @staticmethod
    def create(
        code: str,
        amount: float,
        direction: OrderDir,
        start_time: Union[str, pd.Timestamp] = None,
        end_time: Union[str, pd.Timestamp] = None,
    ) -> Order:
        """
        help to create a order

        # TODO: create order for unadjusted amount order

        Parameters
        ----------
        code : str
            the id of the instrument
        amount : float
            **adjusted trading amount**
        direction : OrderDir
            trading  direction
        start_time : Union[str, pd.Timestamp] (optional)
            The interval of the order which belongs to
        end_time : Union[str, pd.Timestamp] (optional)
            The interval of the order which belongs to

        Returns
        -------
        Order:
            The created order
        """
        # NOTE: factor is a value belongs to the results section. User don't have to care about it when creating orders
        return Order(
            stock_id=code,
            amount=amount,
            start_time=None if start_time is None else pd.Timestamp(start_time),
            end_time=None if end_time is None else pd.Timestamp(end_time),
            direction=direction,
        )


class TradeRange:
    @abstractmethod
    def __call__(self, trade_calendar: TradeCalendarManager) -> Tuple[int, int]:
        """
        This method will be call with following way

        The outer strategy give a decision with with `TradeRange`
        The decision will be checked by the inner decision.
        inner decision will pass its trade_calendar as parameter when getting the trading range
        - The framework's step is integer-index based.

        Parameters
        ----------
        trade_calendar : TradeCalendarManager
            the trade_calendar is from inner strategy

        Returns
        -------
        Tuple[int, int]:
            the start index and end index which are tradable

        Raises
        ------
        NotImplementedError:
            Exceptions are raised when no range limitation
        """
        raise NotImplementedError(f"Please implement the `__call__` method")

    @abstractmethod
    def clip_time_range(self, start_time: pd.Timestamp, end_time: pd.Timestamp) -> Tuple[pd.Timestamp, pd.Timestamp]:
        """
        Parameters
        ----------
        start_time : pd.Timestamp
        end_time : pd.Timestamp
            Both sides (start_time, end_time) are closed

        Returns
        -------
        Tuple[pd.Timestamp, pd.Timestamp]:
            The tradable time range.
            - It is intersection of [start_time, end_time] and the rule of TradeRange itself
        """
        raise NotImplementedError(f"Please implement the `clip_time_range` method")


class IdxTradeRange(TradeRange):
    def __init__(self, start_idx: int, end_idx: int) -> None:
        self._start_idx = start_idx
        self._end_idx = end_idx

    def __call__(self, trade_calendar: TradeCalendarManager | None = None) -> Tuple[int, int]:
        return self._start_idx, self._end_idx

    def clip_time_range(self, start_time: pd.Timestamp, end_time: pd.Timestamp) -> Tuple[pd.Timestamp, pd.Timestamp]:
        raise NotImplementedError


class TradeRangeByTime(TradeRange):
    """This is a helper function for make decisions"""

    def __init__(self, start_time: str | time, end_time: str | time) -> None:
        """
        This is a callable class.

        **NOTE**:
        - It is designed for minute-bar for intra-day trading!!!!!
        - Both start_time and end_time are **closed** in the range

        Parameters
        ----------
        start_time : str | time
            e.g. "9:30"
        end_time : str | time
            e.g. "14:30"
        """
        self.start_time = pd.Timestamp(start_time).time() if isinstance(start_time, str) else start_time
        self.end_time = pd.Timestamp(end_time).time() if isinstance(end_time, str) else end_time
        assert self.start_time < self.end_time

    def __call__(self, trade_calendar: TradeCalendarManager) -> Tuple[int, int]:
        if trade_calendar is None:
            raise NotImplementedError("trade_calendar is necessary for getting TradeRangeByTime.")

        start_date = trade_calendar.start_time.date()
        val_start, val_end = concat_date_time(start_date, self.start_time), concat_date_time(start_date, self.end_time)
        return trade_calendar.get_range_idx(val_start, val_end)

    def clip_time_range(self, start_time: pd.Timestamp, end_time: pd.Timestamp) -> Tuple[pd.Timestamp, pd.Timestamp]:
        start_date = start_time.date()
        val_start, val_end = concat_date_time(start_date, self.start_time), concat_date_time(start_date, self.end_time)
        # NOTE: `end_date` should not be used. Because the `end_date` is for slicing. It may be in the next day
        # Assumption: start_time and end_time is for intra-day trading. So it is OK for only using start_date
        return max(val_start, start_time), min(val_end, end_time)


class BaseTradeDecision(Generic[DecisionType]):
    """
    Trade decisions are made by strategy and executed by executor

    Motivation:
        Here are several typical scenarios for `BaseTradeDecision`

        Case 1:
        1. Outer strategy makes a decision. The decision is not available at the start of current interval
        2. After a period of time, the decision are updated and become available
        3. The inner strategy try to get the decision and start to execute the decision according to `get_range_limit`
        Case 2:
        1. The outer strategy's decision is available at the start of the interval
        2. Same as `case 1.3`
    """

<<<<<<< HEAD
    def __init__(
        self,
        strategy: BaseStrategy,
        trade_range: Union[Tuple[int, int], TradeRange] = None,
    ) -> None:
=======
    def __init__(self, strategy: BaseStrategy, trade_range: Union[Tuple[int, int], TradeRange, None] = None) -> None:
>>>>>>> dceff7b4
        """
        Parameters
        ----------
        strategy : BaseStrategy
            The strategy who make the decision
        trade_range: Union[Tuple[int, int], Callable] (optional)
            The index range for underlying strategy.

            Here are two examples of trade_range for each type

            1) Tuple[int, int]
            start_index and end_index of the underlying strategy(both sides are closed)

            2) TradeRange

        """
        self.strategy = strategy
        self.start_time, self.end_time = strategy.trade_calendar.get_step_time()
        # upper strategy has no knowledge about the sub executor before `_init_sub_trading`
        self.total_step: Optional[int] = None
        if isinstance(trade_range, tuple):
            # for Tuple[int, int]
            trade_range = IdxTradeRange(*trade_range)
        self.trade_range: Optional[TradeRange] = trade_range

    def get_decision(self) -> List[DecisionType]:
        """
        get the **concrete decision**  (e.g. execution orders)
        This will be called by the inner strategy

        Returns
        -------
        List[DecisionType:
            The decision result. Typically it is some orders
            Example:
                []:
                    Decision not available
                [concrete_decision]:
                    available
        """
        raise NotImplementedError(f"This type of input is not supported")

    def update(self, trade_calendar: TradeCalendarManager) -> Optional[BaseTradeDecision]:
        """
        Be called at the **start** of each step.

        This function is design for following purpose
        1) Leave a hook for the strategy who make `self` decision to update the decision itself
        2) Update some information from the inner executor calendar

        Parameters
        ----------
        trade_calendar : TradeCalendarManager
            The calendar of the **inner strategy**!!!!!

        Returns
        -------
        BaseTradeDecision:
            New update, use new decision. If no updates, return None (use previous decision (or unavailable))
        """
        # purpose 1)
        self.total_step = trade_calendar.get_trade_len()

        # purpose 2)
        return self.strategy.update_trade_decision(self, trade_calendar)

    def _get_range_limit(self, **kwargs: Any) -> Tuple[int, int]:
        if self.trade_range is not None:
            return self.trade_range(trade_calendar=cast(TradeCalendarManager, kwargs.get("inner_calendar")))
        else:
            raise NotImplementedError("The decision didn't provide an index range")

    def get_range_limit(self, **kwargs: Any) -> Tuple[int, int]:
        """
        return the expected step range for limiting the decision execution time
        Both left and right are **closed**

        if no available trade_range, `default_value` will be returned

        It is only used in `NestedExecutor`
        - The outmost strategy will not follow any range limit (but it may give range_limit)
        - The inner most strategy's range_limit will be useless due to atomic executors don't have such
          features.

        **NOTE**:
        1) This function must be called after `self.update` in following cases(ensured by NestedExecutor):
        - user relies on the auto-clip feature of `self.update`

        2) This function will be called after _init_sub_trading in NestedExecutor.

        Parameters
        ----------
        **kwargs:
            {
                "default_value": <default_value>, # using dict is for distinguish no value provided or None provided
                "inner_calendar": <trade calendar of inner strategy>
                # because the range limit  will control the step range of inner strategy, inner calendar will be a
                # important parameter when trade_range is callable
            }

        Returns
        -------
        Tuple[int, int]:

        Raises
        ------
        NotImplementedError:
            If the following criteria meet
            1) the decision can't provide a unified start and end
            2) default_value is not provided
        """
        try:
            _start_idx, _end_idx = self._get_range_limit(**kwargs)
        except NotImplementedError as e:
            if "default_value" in kwargs:
                return kwargs["default_value"]
            else:
                # Default to get full index
                raise NotImplementedError(f"The decision didn't provide an index range") from e

        # clip index
        if getattr(self, "total_step", None) is not None:
            # if `self.update` is called.
            # Then the _start_idx, _end_idx should be clipped
            assert self.total_step is not None
            if _start_idx < 0 or _end_idx >= self.total_step:
                logger = get_module_logger("decision")
                logger.warning(
                    f"[{_start_idx},{_end_idx}] go beyond the total_step({self.total_step}), it will be clipped.",
                )
                _start_idx, _end_idx = max(0, _start_idx), min(self.total_step - 1, _end_idx)
        return _start_idx, _end_idx

    def get_data_cal_range_limit(self, rtype: str = "full", raise_error: bool = False) -> Tuple[int, int]:
        """
        get the range limit based on data calendar

        NOTE: it is **total** range limit instead of a single step

        The following assumptions are made
        1) The frequency of the exchange in common_infra is the same as the data calendar
        2) Users want the index mod by **day** (i.e. 240 min)

        Parameters
        ----------
        rtype: str
            - "full": return the full limitation of the decision in the day
            - "step": return the limitation of current step

        raise_error: bool
            True: raise error if no trade_range is set
            False: return full trade calendar.

            It is useful in following cases
            - users want to follow the order specific trading time range when decision level trade range is not
              available. Raising NotImplementedError to indicates that range limit is not available

        Returns
        -------
        Tuple[int, int]:
            the range limit in data calendar

        Raises
        ------
        NotImplementedError:
            If the following criteria meet
            1) the decision can't provide a unified start and end
            2) raise_error is True
        """
        # potential performance issue
        day_start = pd.Timestamp(self.start_time.date())
        day_end = epsilon_change(day_start + pd.Timedelta(days=1))
        freq = self.strategy.trade_exchange.freq
        _, _, day_start_idx, day_end_idx = Cal.locate_index(day_start, day_end, freq=freq)
        if self.trade_range is None:
            if raise_error:
                raise NotImplementedError(f"There is no trade_range in this case")
            else:
                return 0, day_end_idx - day_start_idx
        else:
            if rtype == "full":
                val_start, val_end = self.trade_range.clip_time_range(day_start, day_end)
            elif rtype == "step":
                val_start, val_end = self.trade_range.clip_time_range(self.start_time, self.end_time)
            else:
                raise ValueError(f"This type of input {rtype} is not supported")
            _, _, start_idx, end_index = Cal.locate_index(val_start, val_end, freq=freq)
            return start_idx - day_start_idx, end_index - day_start_idx

    def empty(self) -> bool:
        for obj in self.get_decision():
            if isinstance(obj, Order):
                # Zero amount order will be treated as empty
                if obj.amount > 1e-6:
                    return False
            else:
                return True
        return True

    def mod_inner_decision(self, inner_trade_decision: BaseTradeDecision) -> None:
        """
        This method will be called on the inner_trade_decision after it is generated.
        `inner_trade_decision` will be changed **inplace**.

        Motivation of the `mod_inner_decision`
        - Leave a hook for outer decision to affect the decision generated by the inner strategy
            - e.g. the outmost strategy generate a time range for trading. But the upper layer can only affect the
              nearest layer in the original design.  With `mod_inner_decision`, the decision can passed through multiple
              layers

        Parameters
        ----------
        inner_trade_decision : BaseTradeDecision
        """
        # base class provide a default behaviour to modify inner_trade_decision
        # trade_range should be propagated when inner trade_range is not set
        if inner_trade_decision.trade_range is None:
            inner_trade_decision.trade_range = self.trade_range


class EmptyTradeDecision(BaseTradeDecision[object]):
    def get_decision(self) -> List[object]:
        return []

    def empty(self) -> bool:
        return True


class TradeDecisionWO(BaseTradeDecision[Order]):
    """
    Trade Decision (W)ith (O)rder.
    Besides, the time_range is also included.
    """

    def __init__(
        self,
        order_list: List[Order],
        strategy: BaseStrategy,
        trade_range: Union[Tuple[int, int], TradeRange, None] = None,
    ) -> None:
        super().__init__(strategy, trade_range=trade_range)
        self.order_list = cast(List[Order], order_list)
        start, end = strategy.trade_calendar.get_step_time()
        for o in order_list:
            assert isinstance(o, Order)
            if o.start_time is None:
                o.start_time = start
            if o.end_time is None:
                o.end_time = end

    def get_decision(self) -> List[Order]:
        return self.order_list

    def __repr__(self) -> str:
        return (
            f"class: {self.__class__.__name__}; "
            f"strategy: {self.strategy}; "
            f"trade_range: {self.trade_range}; "
            f"order_list[{len(self.order_list)}]"
        )


class TradeDecisionWithDetails(TradeDecisionWO):
    """
    Decision with detail information.
    Detail information is used to generate execution reports.
    """

    def __init__(
        self,
        order_list: List[Order],
        strategy: BaseStrategy,
        trade_range: Optional[Tuple[int, int]] = None,
        details: Optional[Any] = None,
    ) -> None:
        super().__init__(order_list, strategy, trade_range)

        self.details = details<|MERGE_RESOLUTION|>--- conflicted
+++ resolved
@@ -315,15 +315,11 @@
         2. Same as `case 1.3`
     """
 
-<<<<<<< HEAD
     def __init__(
         self,
         strategy: BaseStrategy,
-        trade_range: Union[Tuple[int, int], TradeRange] = None,
+        trade_range: Union[Tuple[int, int], TradeRange, None] = None,
     ) -> None:
-=======
-    def __init__(self, strategy: BaseStrategy, trade_range: Union[Tuple[int, int], TradeRange, None] = None) -> None:
->>>>>>> dceff7b4
         """
         Parameters
         ----------
