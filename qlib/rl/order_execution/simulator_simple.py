--- conflicted
+++ resolved
@@ -9,14 +9,8 @@
 import numpy as np
 import pandas as pd
 from qlib.backtest.decision import Order, OrderDir
-<<<<<<< HEAD
-from qlib.constant import EPS
-from qlib.rl.data.pickle_styled import (DealPriceType, IntradayBacktestData,
-                                        load_simple_intraday_backtest_data)
-=======
 from qlib.constant import EPS, EPS_T, float_or_ndarray
 from qlib.rl.data.pickle_styled import DealPriceType, load_simple_intraday_backtest_data
->>>>>>> 9d8a8c6f
 from qlib.rl.simulator import Simulator
 from qlib.rl.utils import LogLevel
 
@@ -257,17 +251,8 @@
         next_time = self._next_time()
 
         # get the backtest data for next interval
-<<<<<<< HEAD
-        self.market_vol = (
-            self.backtest_data.get_volume().loc[self.cur_time : next_time - ONE_SEC].to_numpy()
-        )
-        self.market_price = (
-            self.backtest_data.get_deal_price().loc[self.cur_time : next_time - ONE_SEC].to_numpy()
-        )
-=======
         self.market_vol = self.backtest_data.get_volume().loc[self.cur_time : next_time - EPS_T].to_numpy()
         self.market_price = self.backtest_data.get_deal_price().loc[self.cur_time : next_time - EPS_T].to_numpy()
->>>>>>> 9d8a8c6f
 
         assert self.market_vol is not None and self.market_price is not None
 
