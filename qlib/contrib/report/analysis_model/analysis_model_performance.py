--- conflicted
+++ resolved
@@ -8,15 +8,11 @@
 import statsmodels.api as sm
 from scipy import stats
 
-<<<<<<< HEAD
-from ..graph import BarGraph, HeatmapGraph, ScatterGraph, SubplotsGraph
-=======
 from typing import Sequence
 from qlib.typehint import Literal
 
 from ..graph import ScatterGraph, SubplotsGraph, BarGraph, HeatmapGraph
 from ..utils import guess_plotly_rangebreaks
->>>>>>> 44ce91ee
 
 
 def _group_return(
@@ -224,14 +220,10 @@
 def _pred_autocorr(pred_label: pd.DataFrame, lag=1, **kwargs) -> tuple:
     pred = pred_label.copy()
     pred["score_last"] = pred.groupby(level="instrument")["score"].shift(lag)
-<<<<<<< HEAD
     ac = pred.groupby(level="datetime").apply(
         lambda x: x["score"].rank(pct=True).corr(x["score_last"].rank(pct=True))
     )
     # FIXME: support HIGH-FREQ
-=======
-    ac = pred.groupby(level="datetime").apply(lambda x: x["score"].rank(pct=True).corr(x["score_last"].rank(pct=True)))
->>>>>>> 44ce91ee
     _df = ac.to_frame("value")
     ac_figure = ScatterGraph(
         _df,
