--- conflicted
+++ resolved
@@ -179,29 +179,6 @@
         indices = np.arange(len(x_train_values))
         np.random.shuffle(indices)
 
-<<<<<<< HEAD
-        if hasattr(self, "profiling") and getattr(self, "profiling"):
-            torch_profiler = torch.profiler.profile(
-                activities=[ProfilerActivity.CPU, ProfilerActivity.CUDA],
-                schedule=torch.profiler.schedule(wait=2, warmup=3, active=4, repeat=3),
-                on_trace_ready=torch.profiler.tensorboard_trace_handler(
-                    f'{PROJECT_ROOT}/profiling/torch_profiler/Baseline_{datetime.now().strftime("%Y%m%d-%H%M%S")}'
-                ),
-                record_shapes=True,
-                profile_memory=True,
-                with_stack=True,
-                with_flops=True,
-                with_modules=True,
-                use_cuda=True,
-            )
-            viz_tracer = viztracer.VizTracer(
-                output_file=f"{PROJECT_ROOT}/profiling/viztracer/trace_baseline_{datetime.now().strftime('%Y%m%d-%H%M%S')}.json"
-            )
-            viz_tracer.enable_thread_tracing()
-            torch_profiler.start()
-            viz_tracer.start()
-            viz_traced = False
-=======
         for i in range(len(indices))[:: self.batch_size]:
             if len(indices) - i < self.batch_size:
                 break
@@ -211,7 +188,6 @@
 
             pred = self.lstm_model(feature)
             loss = self.loss_fn(pred, label)
->>>>>>> 4c30e582
 
         for i in range(len(indices))[:: self.batch_size]:
             with record_function("Get Batch and Move to GPU"):
