# Copyright (c) Microsoft Corporation.
# Licensed under the MIT License.

from __future__ import division, print_function

import copy
from typing import Text, Union

import numpy as np
import pandas as pd
import torch
import torch.nn as nn
import torch.nn.init as init
import torch.optim as optim

from ...data.dataset import DatasetH
from ...data.dataset.handler import DataHandlerLP
from ...log import get_module_logger
from ...model.base import Model
from ...utils import get_or_create_path
from .pytorch_utils import count_parameters


class SFM_Model(nn.Module):
    def __init__(
        self,
        d_feat=6,
        output_dim=1,
        freq_dim=10,
        hidden_size=64,
        dropout_W=0.0,
        dropout_U=0.0,
        device="cpu",
    ):
        super().__init__()

        self.input_dim = d_feat
        self.output_dim = output_dim
        self.freq_dim = freq_dim
        self.hidden_dim = hidden_size
        self.device = device

        self.W_i = nn.Parameter(init.xavier_uniform_(torch.empty((self.input_dim, self.hidden_dim))))
        self.U_i = nn.Parameter(init.orthogonal_(torch.empty(self.hidden_dim, self.hidden_dim)))
        self.b_i = nn.Parameter(torch.zeros(self.hidden_dim))

        self.W_ste = nn.Parameter(init.xavier_uniform_(torch.empty(self.input_dim, self.hidden_dim)))
        self.U_ste = nn.Parameter(init.orthogonal_(torch.empty(self.hidden_dim, self.hidden_dim)))
        self.b_ste = nn.Parameter(torch.ones(self.hidden_dim))

        self.W_fre = nn.Parameter(init.xavier_uniform_(torch.empty(self.input_dim, self.freq_dim)))
        self.U_fre = nn.Parameter(init.orthogonal_(torch.empty(self.hidden_dim, self.freq_dim)))
        self.b_fre = nn.Parameter(torch.ones(self.freq_dim))

        self.W_c = nn.Parameter(init.xavier_uniform_(torch.empty(self.input_dim, self.hidden_dim)))
        self.U_c = nn.Parameter(init.orthogonal_(torch.empty(self.hidden_dim, self.hidden_dim)))
        self.b_c = nn.Parameter(torch.zeros(self.hidden_dim))

        self.W_o = nn.Parameter(init.xavier_uniform_(torch.empty(self.input_dim, self.hidden_dim)))
        self.U_o = nn.Parameter(init.orthogonal_(torch.empty(self.hidden_dim, self.hidden_dim)))
        self.b_o = nn.Parameter(torch.zeros(self.hidden_dim))

        self.U_a = nn.Parameter(init.orthogonal_(torch.empty(self.freq_dim, 1)))
        self.b_a = nn.Parameter(torch.zeros(self.hidden_dim))

        self.W_p = nn.Parameter(init.xavier_uniform_(torch.empty(self.hidden_dim, self.output_dim)))
        self.b_p = nn.Parameter(torch.zeros(self.output_dim))

        self.activation = nn.Tanh()
        self.inner_activation = nn.Hardsigmoid()
        self.dropout_W, self.dropout_U = (dropout_W, dropout_U)
        self.fc_out = nn.Linear(self.output_dim, 1)

        self.states = []

    def forward(self, input):
        input = input.reshape(len(input), self.input_dim, -1)  # [N, F, T]
        input = input.permute(0, 2, 1)  # [N, T, F]
        time_step = input.shape[1]

        for ts in range(time_step):
            x = input[:, ts, :]
            if len(self.states) == 0:  # hasn't initialized yet
                self.init_states(x)
            self.get_constants(x)
            p_tm1 = self.states[0]  # noqa: F841
            h_tm1 = self.states[1]
            S_re_tm1 = self.states[2]
            S_im_tm1 = self.states[3]
            time_tm1 = self.states[4]
            B_U = self.states[5]
            B_W = self.states[6]
            frequency = self.states[7]

            x_i = torch.matmul(x * B_W[0], self.W_i) + self.b_i
            x_ste = torch.matmul(x * B_W[0], self.W_ste) + self.b_ste
            x_fre = torch.matmul(x * B_W[0], self.W_fre) + self.b_fre
            x_c = torch.matmul(x * B_W[0], self.W_c) + self.b_c
            x_o = torch.matmul(x * B_W[0], self.W_o) + self.b_o

            i = self.inner_activation(x_i + torch.matmul(h_tm1 * B_U[0], self.U_i))
            ste = self.inner_activation(x_ste + torch.matmul(h_tm1 * B_U[0], self.U_ste))
            fre = self.inner_activation(x_fre + torch.matmul(h_tm1 * B_U[0], self.U_fre))

            ste = torch.reshape(ste, (-1, self.hidden_dim, 1))
            fre = torch.reshape(fre, (-1, 1, self.freq_dim))

            f = ste * fre

            c = i * self.activation(x_c + torch.matmul(h_tm1 * B_U[0], self.U_c))

            time = time_tm1 + 1

            omega = torch.tensor(2 * np.pi) * time * frequency

            re = torch.cos(omega)
            im = torch.sin(omega)

            c = torch.reshape(c, (-1, self.hidden_dim, 1))

            S_re = f * S_re_tm1 + c * re
            S_im = f * S_im_tm1 + c * im

            A = torch.square(S_re) + torch.square(S_im)

            A = torch.reshape(A, (-1, self.freq_dim)).float()
            A_a = torch.matmul(A * B_U[0], self.U_a)
            A_a = torch.reshape(A_a, (-1, self.hidden_dim))
            a = self.activation(A_a + self.b_a)

            o = self.inner_activation(x_o + torch.matmul(h_tm1 * B_U[0], self.U_o))

            h = o * a
            p = torch.matmul(h, self.W_p) + self.b_p

            self.states = [p, h, S_re, S_im, time, None, None, None]
        self.states = []
        return self.fc_out(p).squeeze()

    def init_states(self, x):
        reducer_f = torch.zeros((self.hidden_dim, self.freq_dim)).to(self.device)
        reducer_p = torch.zeros((self.hidden_dim, self.output_dim)).to(self.device)

        init_state_h = torch.zeros(self.hidden_dim).to(self.device)
        init_state_p = torch.matmul(init_state_h, reducer_p)

        init_state = torch.zeros_like(init_state_h).to(self.device)
        init_freq = torch.matmul(init_state_h, reducer_f)

        init_state = torch.reshape(init_state, (-1, self.hidden_dim, 1))
        init_freq = torch.reshape(init_freq, (-1, 1, self.freq_dim))

        init_state_S_re = init_state * init_freq
        init_state_S_im = init_state * init_freq

        init_state_time = torch.tensor(0).to(self.device)

        self.states = [
            init_state_p,
            init_state_h,
            init_state_S_re,
            init_state_S_im,
            init_state_time,
            None,
            None,
            None,
        ]

    def get_constants(self, x):
        constants = []
        constants.append([torch.tensor(1.0).to(self.device) for _ in range(6)])
        constants.append([torch.tensor(1.0).to(self.device) for _ in range(7)])
        array = np.array([float(ii) / self.freq_dim for ii in range(self.freq_dim)])
        constants.append(torch.tensor(array).to(self.device))

        self.states[5:] = constants


class SFM(Model):
    """SFM Model

    Parameters
    ----------
    input_dim : int
        input dimension
    output_dim : int
        output dimension
    lr : float
        learning rate
    optimizer : str
        optimizer name
    GPU : int
        the GPU ID used for training
    """

    def __init__(
        self,
        d_feat=6,
        hidden_size=64,
        output_dim=1,
        freq_dim=10,
        dropout_W=0.0,
        dropout_U=0.0,
        n_epochs=200,
        lr=0.001,
        metric="",
        batch_size=2000,
        early_stop=20,
        eval_steps=5,
        loss="mse",
        optimizer="gd",
        GPU=0,
        seed=None,
        **kwargs
    ):
        # Set logger.
        self.logger = get_module_logger("SFM")
        self.logger.info("SFM pytorch version...")

        # set hyper-parameters.
        self.d_feat = d_feat
        self.hidden_size = hidden_size
        self.output_dim = output_dim
        self.freq_dim = freq_dim
        self.dropout_W = dropout_W
        self.dropout_U = dropout_U
        self.n_epochs = n_epochs
        self.lr = lr
        self.metric = metric
        self.batch_size = batch_size
        self.early_stop = early_stop
        self.eval_steps = eval_steps
        self.optimizer = optimizer.lower()
        self.loss = loss
        GPU = int(GPU)
        self.device = torch.device("cuda:%d" % (GPU) if torch.cuda.is_available() and GPU >= 0 else "cpu")
        self.seed = seed

        self.logger.info(
            "SFM parameters setting:"
            "\nd_feat : {}"
            "\nhidden_size : {}"
            "\noutput_size : {}"
            "\nfrequency_dimension : {}"
            "\ndropout_W: {}"
            "\ndropout_U: {}"
            "\nn_epochs : {}"
            "\nlr : {}"
            "\nmetric : {}"
            "\nbatch_size : {}"
            "\nearly_stop : {}"
            "\neval_steps : {}"
            "\noptimizer : {}"
            "\nloss_type : {}"
            "\ndevice : {}"
            "\nuse_GPU : {}"
            "\nseed : {}".format(
                d_feat,
                hidden_size,
                output_dim,
                freq_dim,
                dropout_W,
                dropout_U,
                n_epochs,
                lr,
                metric,
                batch_size,
                early_stop,
                eval_steps,
                optimizer.lower(),
                loss,
                self.device,
                self.use_gpu,
                seed,
            )
        )

        if self.seed is not None:
            np.random.seed(self.seed)
            torch.manual_seed(self.seed)

        self.sfm_model = SFM_Model(
            d_feat=self.d_feat,
            output_dim=self.output_dim,
            hidden_size=self.hidden_size,
            freq_dim=self.freq_dim,
            dropout_W=self.dropout_W,
            dropout_U=self.dropout_U,
            device=self.device,
        )
        self.logger.info("model:\n{:}".format(self.sfm_model))
        self.logger.info("model size: {:.4f} MB".format(count_parameters(self.sfm_model)))

        if optimizer.lower() == "adam":
            self.train_optimizer = optim.Adam(self.sfm_model.parameters(), lr=self.lr)
        elif optimizer.lower() == "gd":
            self.train_optimizer = optim.SGD(self.sfm_model.parameters(), lr=self.lr)
        else:
            raise NotImplementedError("optimizer {} is not supported!".format(optimizer))

        self.fitted = False
        self.sfm_model.to(self.device)

    @property
    def model(self) -> nn.Module:
        return self.sfm_model

    @property
    def use_gpu(self):
        return self.device != torch.device("cpu")

    def test_epoch(self, data_x, data_y):
        # prepare training data
        x_values = data_x.values
        y_values = np.squeeze(data_y.values)

        self.sfm_model.eval()

        scores = []
        losses = []

        indices = np.arange(len(x_values))

        for i in range(len(indices))[:: self.batch_size]:
            if len(indices) - i < self.batch_size:
                break

            feature = torch.from_numpy(x_values[indices[i : i + self.batch_size]]).float().to(self.device)
            label = torch.from_numpy(y_values[indices[i : i + self.batch_size]]).float().to(self.device)

            pred = self.sfm_model(feature)
            loss = self.loss_fn(pred, label)
            losses.append(loss.item())

            score = self.metric_fn(pred, label)
            scores.append(score.item())

        return np.mean(losses), np.mean(scores)

    def train_epoch(self, x_train, y_train):
        x_train_values = x_train.values
        y_train_values = np.squeeze(y_train.values)

        self.sfm_model.train()

        indices = np.arange(len(x_train_values))
        np.random.shuffle(indices)

        for i in range(len(indices))[:: self.batch_size]:
            if len(indices) - i < self.batch_size:
                break

            feature = torch.from_numpy(x_train_values[indices[i : i + self.batch_size]]).float().to(self.device)
            label = torch.from_numpy(y_train_values[indices[i : i + self.batch_size]]).float().to(self.device)

            pred = self.sfm_model(feature)
            loss = self.loss_fn(pred, label)

            self.train_optimizer.zero_grad()
            loss.backward()
            torch.nn.utils.clip_grad_value_(self.sfm_model.parameters(), 3.0)
            self.train_optimizer.step()

    def fit(
        self,
        dataset: DatasetH,
        evals_result=dict(),
        save_path=None,
    ):
<<<<<<< HEAD
        from qlib.workflow import R

        recorder = R.get_recorder()
=======
>>>>>>> 4c30e582
        df_train, df_valid = dataset.prepare(
            ["train", "valid"],
            col_set=["feature", "label"],
            data_key=DataHandlerLP.DK_L,
        )
        if df_train.empty or df_valid.empty:
            raise ValueError("Empty data from dataset, please check your dataset config.")
        x_train, y_train = df_train["feature"], df_train["label"]
        x_valid, y_valid = df_valid["feature"], df_valid["label"]

        save_path = get_or_create_path(save_path)
        stop_steps = 0
        train_loss = 0
        best_score = -np.inf
        best_epoch = 0
        evals_result["train"] = []
        evals_result["valid"] = []

        # train
        self.logger.info("training...")
        self.fitted = True

        for step in range(self.n_epochs):
            self.logger.info("Epoch%d:", step)
            self.logger.info("training...")
            self.train_epoch(x_train, y_train)
            self.logger.info("evaluating...")
            train_loss, train_score = self.test_epoch(x_train, y_train)
            val_loss, val_score = self.test_epoch(x_valid, y_valid)
            self.logger.info("train %.6f, valid %.6f" % (train_score, val_score))
            evals_result["train"].append(train_score)
            evals_result["valid"].append(val_score)

            if val_score > best_score:
                best_score = val_score
                stop_steps = 0
                best_epoch = step
                best_param = copy.deepcopy(self.sfm_model.state_dict())
                torch.save(best_param, "best_param.pth")
                recorder.save_objects("best_param.pth")
            else:
                stop_steps += 1
                if stop_steps >= self.early_stop:
                    self.logger.info("early stop")
                    break

        self.logger.info("best score: %.6lf @ %d" % (best_score, best_epoch))
        self.sfm_model.load_state_dict(best_param)
        torch.save(best_param, save_path)
        recorder.save_objects(save_path)
        if self.device != "cpu":
            torch.cuda.empty_cache()

    def mse(self, pred, label):
        loss = (pred - label) ** 2
        return torch.mean(loss)

    def loss_fn(self, pred, label):
        mask = ~torch.isnan(label)

        if self.loss == "mse":
            return self.mse(pred[mask], label[mask])

        raise ValueError("unknown loss `%s`" % self.loss)

    def metric_fn(self, pred, label):
        mask = torch.isfinite(label)

        if self.metric in ("", "loss"):
            return -self.loss_fn(pred[mask], label[mask])

        raise ValueError("unknown metric `%s`" % self.metric)

    def predict(self, dataset: DatasetH, segment: Union[Text, slice] = "test"):
        if not self.fitted:
            raise ValueError("model is not fitted yet!")

        x_test = dataset.prepare(segment, col_set="feature", data_key=DataHandlerLP.DK_I)
        index = x_test.index
        self.sfm_model.eval()
        x_values = x_test.values
        sample_num = x_values.shape[0]
        preds = []

        for begin in range(sample_num)[:: self.batch_size]:
            if sample_num - begin < self.batch_size:
                end = sample_num
            else:
                end = begin + self.batch_size

            x_batch = torch.from_numpy(x_values[begin:end]).float().to(self.device)

            with torch.no_grad():
                pred = self.sfm_model(x_batch).detach().cpu().numpy()

            preds.append(pred)

        return pd.Series(np.concatenate(preds), index=index)


class AverageMeter:
    """Computes and stores the average and current value"""

    def __init__(self):
        self.reset()

    def reset(self):
        self.val = 0
        self.avg = 0
        self.sum = 0
        self.count = 0

    def update(self, val, n=1):
        self.val = val
        self.sum += val * n
        self.count += n
        self.avg = self.sum / self.count<|MERGE_RESOLUTION|>--- conflicted
+++ resolved
@@ -367,12 +367,9 @@
         evals_result=dict(),
         save_path=None,
     ):
-<<<<<<< HEAD
         from qlib.workflow import R
 
         recorder = R.get_recorder()
-=======
->>>>>>> 4c30e582
         df_train, df_valid = dataset.prepare(
             ["train", "valid"],
             col_set=["feature", "label"],
