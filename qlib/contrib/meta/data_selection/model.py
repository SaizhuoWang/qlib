--- conflicted
+++ resolved
@@ -163,10 +163,7 @@
             hist_step_n=self.hist_step_n,
             clip_weight=self.clip_weight,
             clip_method=self.clip_method,
-<<<<<<< HEAD
-=======
             alpha=self.alpha,
->>>>>>> dceff7b4
         )
 
         opt = optim.Adam(self.tn.parameters(), lr=self.lr)
