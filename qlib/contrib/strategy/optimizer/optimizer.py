# Copyright (c) Microsoft Corporation.
# Licensed under the MIT License.


import warnings
from typing import Callable, List, Optional, Union

import numpy as np
import pandas as pd
import scipy.optimize as so

from .base import BaseOptimizer


class PortfolioOptimizer(BaseOptimizer):
    """Portfolio Optimizer

    The following optimization algorithms are supported:
        - `gmv`: Global Minimum Variance Portfolio
        - `mvo`: Mean Variance Optimized Portfolio
        - `rp`: Risk Parity
        - `inv`: Inverse Volatility

    Note:
        This optimizer always assumes full investment and no-shorting.
    """

    OPT_GMV = "gmv"
    OPT_MVO = "mvo"
    OPT_RP = "rp"
    OPT_INV = "inv"

    def __init__(
        self,
        method: str = "inv",
        lamb: float = 0,
        delta: float = 0,
        alpha: float = 0.0,
        scale_return: bool = True,
        tol: float = 1e-8,
    ):
        """
        Args:
            method (str): portfolio optimization method
            lamb (float): risk aversion parameter (larger `lamb` means more focus on return)
            delta (float): turnover rate limit
            alpha (float): l2 norm regularizer
            scale_return (bool): if to scale alpha to match the volatility of the covariance matrix
            tol (float): tolerance for optimization termination
        """
        assert method in [
            self.OPT_GMV,
            self.OPT_MVO,
            self.OPT_RP,
            self.OPT_INV,
        ], f"method `{method}` is not supported"
        self.method = method

        assert lamb >= 0, f"risk aversion parameter `lamb` should be positive"
        self.lamb = lamb

        assert delta >= 0, f"turnover limit `delta` should be positive"
        self.delta = delta

        assert alpha >= 0, f"l2 norm regularizer `alpha` should be positive"
        self.alpha = alpha

        self.tol = tol
        self.scale_return = scale_return

    def __call__(
        self,
        S: Union[np.ndarray, pd.DataFrame],
        r: Optional[Union[np.ndarray, pd.Series]] = None,
        w0: Optional[Union[np.ndarray, pd.Series]] = None,
    ) -> Union[np.ndarray, pd.Series]:
        """
        Args:
            S (np.ndarray or pd.DataFrame): covariance matrix
            r (np.ndarray or pd.Series): expected return
            w0 (np.ndarray or pd.Series): initial weights (for turnover control)

        Returns:
            np.ndarray or pd.Series: optimized portfolio allocation
        """
        # transform dataframe into array
        index = None
        if isinstance(S, pd.DataFrame):
            index = S.index
            S = S.values

        # transform return
        if r is not None:
            assert len(r) == len(S), "`r` has mismatched shape"
            if isinstance(r, pd.Series):
                assert r.index.equals(index), "`r` has mismatched index"
                r = r.values

        # transform initial weights
        if w0 is not None:
            assert len(w0) == len(S), "`w0` has mismatched shape"
            if isinstance(w0, pd.Series):
                assert w0.index.equals(index), "`w0` has mismatched index"
                w0 = w0.values

        # scale return to match volatility
        if r is not None and self.scale_return:
            r = r / r.std()
            r *= np.sqrt(np.mean(np.diag(S)))

        # optimize
        w = self._optimize(S, r, w0)

        # restore index if needed
        if index is not None:
            w = pd.Series(w, index=index)

        return w

<<<<<<< HEAD
    def _optimize(
        self,
        S: np.ndarray,
        r: Optional[np.ndarray] = None,
        w0: Optional[np.ndarray] = None,
    ) -> np.ndarray:

=======
    def _optimize(self, S: np.ndarray, r: Optional[np.ndarray] = None, w0: Optional[np.ndarray] = None) -> np.ndarray:
>>>>>>> 4c30e582
        # inverse volatility
        if self.method == self.OPT_INV:
            if r is not None:
                warnings.warn("`r` is set but will not be used for `inv` portfolio")
            if w0 is not None:
                warnings.warn("`w0` is set but will not be used for `inv` portfolio")
            return self._optimize_inv(S)

        # global minimum variance
        if self.method == self.OPT_GMV:
            if r is not None:
                warnings.warn("`r` is set but will not be used for `gmv` portfolio")
            return self._optimize_gmv(S, w0)

        # mean-variance
        if self.method == self.OPT_MVO:
            return self._optimize_mvo(S, r, w0)

        # risk parity
        if self.method == self.OPT_RP:
            if r is not None:
                warnings.warn("`r` is set but will not be used for `rp` portfolio")
            return self._optimize_rp(S, w0)

    def _optimize_inv(self, S: np.ndarray) -> np.ndarray:
        """Inverse volatility"""
        vola = np.diag(S) ** 0.5
        w = 1 / vola
        w /= w.sum()
        return w

    def _optimize_gmv(self, S: np.ndarray, w0: Optional[np.ndarray] = None) -> np.ndarray:
        """optimize global minimum variance portfolio

        This method solves the following optimization problem
            min_w w' S w
            s.t. w >= 0, sum(w) == 1
        where `S` is the covariance matrix.
        """
        return self._solve(len(S), self._get_objective_gmv(S), *self._get_constrains(w0))

    def _optimize_mvo(
        self,
        S: np.ndarray,
        r: Optional[np.ndarray] = None,
        w0: Optional[np.ndarray] = None,
    ) -> np.ndarray:
        """optimize mean-variance portfolio

        This method solves the following optimization problem
            min_w   - w' r + lamb * w' S w
            s.t.   w >= 0, sum(w) == 1
        where `S` is the covariance matrix, `u` is the expected returns,
        and `lamb` is the risk aversion parameter.
        """
        return self._solve(len(S), self._get_objective_mvo(S, r), *self._get_constrains(w0))

    def _optimize_rp(self, S: np.ndarray, w0: Optional[np.ndarray] = None) -> np.ndarray:
        """optimize risk parity portfolio

        This method solves the following optimization problem
            min_w sum_i [w_i - (w' S w) / ((S w)_i * N)]**2
            s.t. w >= 0, sum(w) == 1
        where `S` is the covariance matrix and `N` is the number of stocks.
        """
        return self._solve(len(S), self._get_objective_rp(S), *self._get_constrains(w0))

    def _get_objective_gmv(self, S: np.ndarray) -> Callable:
        """global minimum variance optimization objective

        Optimization objective
            min_w w' S w
        """

        def func(x):
            return x @ S @ x

        return func

    def _get_objective_mvo(self, S: np.ndarray, r: np.ndarray = None) -> Callable:
        """mean-variance optimization objective

        Optimization objective
            min_w - w' r + lamb * w' S w
        """

        def func(x):
            risk = x @ S @ x
            ret = x @ r
            return -ret + self.lamb * risk

        return func

    def _get_objective_rp(self, S: np.ndarray) -> Callable:
        """risk-parity optimization objective

        Optimization objective
            min_w sum_i [w_i - (w' S w) / ((S w)_i * N)]**2
        """

        def func(x):
            N = len(x)
            Sx = S @ x
            xSx = x @ Sx
            return np.sum((x - xSx / Sx / N) ** 2)

        return func

    def _get_constrains(self, w0: Optional[np.ndarray] = None):
        """optimization constraints

        Defines the following constraints:
            - no shorting and leverage: 0 <= w <= 1
            - full investment: sum(w) == 1
            - turnover constraint: |w - w0| <= delta
        """

        # no shorting and leverage
        bounds = so.Bounds(0.0, 1.0)

        # full investment constraint
        cons = [{"type": "eq", "fun": lambda x: np.sum(x) - 1}]  # == 0

        # turnover constraint
        if w0 is not None:
            cons.append({"type": "ineq", "fun": lambda x: self.delta - np.sum(np.abs(x - w0))})  # >= 0

        return bounds, cons

    def _solve(self, n: int, obj: Callable, bounds: so.Bounds, cons: List) -> np.ndarray:
        """solve optimization

        Args:
            n (int): number of parameters
            obj (callable): optimization objective
            bounds (Bounds): bounds of parameters
            cons (list): optimization constraints
        """
        # add l2 regularization
        wrapped_obj = obj
        if self.alpha > 0:

            def opt_obj(x):
                return obj(x) + self.alpha * np.sum(np.square(x))

            wrapped_obj = opt_obj

        # solve
        x0 = np.ones(n) / n  # init results
        sol = so.minimize(wrapped_obj, x0, bounds=bounds, constraints=cons, tol=self.tol)
        if not sol.success:
            warnings.warn(f"optimization not success ({sol.status})")

        return sol.x<|MERGE_RESOLUTION|>--- conflicted
+++ resolved
@@ -117,17 +117,7 @@
 
         return w
 
-<<<<<<< HEAD
-    def _optimize(
-        self,
-        S: np.ndarray,
-        r: Optional[np.ndarray] = None,
-        w0: Optional[np.ndarray] = None,
-    ) -> np.ndarray:
-
-=======
     def _optimize(self, S: np.ndarray, r: Optional[np.ndarray] = None, w0: Optional[np.ndarray] = None) -> np.ndarray:
->>>>>>> 4c30e582
         # inverse volatility
         if self.method == self.OPT_INV:
             if r is not None:
