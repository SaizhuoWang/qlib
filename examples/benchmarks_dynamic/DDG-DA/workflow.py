# Copyright (c) Microsoft Corporation.
# Licensed under the MIT License.
import pickle
import sys
from pathlib import Path

import fire
<<<<<<< HEAD
import pandas as pd

=======
import sys
import pickle
from typing import Optional
>>>>>>> dceff7b4
from qlib import auto_init
from qlib.contrib.meta.data_selection.dataset import InternalData, MetaDatasetDS
from qlib.contrib.meta.data_selection.model import MetaModelDS
from qlib.data.dataset.handler import DataHandlerLP
from qlib.model.meta.task import MetaTask
from qlib.model.trainer import TrainerR
<<<<<<< HEAD
from qlib.tests.data import GetData
=======
from qlib.typehint import Literal
>>>>>>> dceff7b4
from qlib.utils import init_instance_by_config
from qlib.workflow import R

DIRNAME = Path(__file__).absolute().resolve().parent
sys.path.append(str(DIRNAME.parent / "baseline"))
from rolling_benchmark import RollingBenchmark  # NOTE: sys.path is changed for import RollingBenchmark


class DDGDA:
    """
    please run `python workflow.py run_all` to run the full workflow of the experiment

    **NOTE**
    before running the example, please clean your previous results with following command
    - `rm -r mlruns`
    """

    def __init__(
        self,
        sim_task_model: Literal["linear", "gbdt"] = "linear",
        forecast_model: Literal["linear", "gbdt"] = "linear",
        h_path: Optional[str] = None,
        test_end: Optional[str] = None,
        train_start: Optional[str] = None,
        meta_1st_train_end: Optional[str] = None,
        task_ext_conf: Optional[dict] = None,
        alpha: float = 0.0,
        proxy_hd: str = "handler_proxy.pkl",
    ):
        """

        Parameters
        ----------

        train_start: Optional[str]
            the start datetime for data.  It is used in training start time (for both tasks & meta learing)
        test_end: Optional[str]
            the end datetime for data. It is used in test end time
        meta_1st_train_end: Optional[str]
            the datetime of training end of the first meta_task
        alpha: float
            Setting the L2 regularization for ridge
            The `alpha` is only passed to MetaModelDS (it is not passed to sim_task_model currently..)
        """
        self.step = 20
        # NOTE:
        # the horizon must match the meaning in the base task template
        self.horizon = 20
        self.meta_exp_name = "DDG-DA"
        self.sim_task_model = sim_task_model  # The model to capture the distribution of data.
        self.forecast_model = forecast_model  # downstream forecasting models' type
        self.rb_kwargs = {
            "h_path": h_path,
            "test_end": test_end,
            "train_start": train_start,
            "task_ext_conf": task_ext_conf,
        }
        self.alpha = alpha
        self.meta_1st_train_end = meta_1st_train_end
        self.proxy_hd = proxy_hd

    def get_feature_importance(self):
        # this must be lightGBM, because it needs to get the feature importance
        rb = RollingBenchmark(model_type="gbdt", **self.rb_kwargs)
        task = rb.basic_task()

        with R.start(experiment_name="feature_importance"):
            model = init_instance_by_config(task["model"])
            dataset = init_instance_by_config(task["dataset"])
            model.fit(dataset)

        fi = model.get_feature_importance()

        # Because the model use numpy instead of dataframe for training lightgbm
        # So the we must use following extra steps to get the right feature importance
        df = dataset.prepare(segments=slice(None), col_set="feature", data_key=DataHandlerLP.DK_R)
        cols = df.columns
        fi_named = {cols[int(k.split("_")[1])]: imp for k, imp in fi.to_dict().items()}

        return pd.Series(fi_named)

    def dump_data_for_proxy_model(self):
        """
        Dump data for training meta model.
        The meta model will be trained upon the proxy forecasting model.
        This dataset is for the proxy forecasting model.
        """
        topk = 30
        fi = self.get_feature_importance()
        col_selected = fi.nlargest(topk)

        rb = RollingBenchmark(model_type=self.sim_task_model, **self.rb_kwargs)
        task = rb.basic_task()
        dataset = init_instance_by_config(task["dataset"])
        prep_ds = dataset.prepare(slice(None), col_set=["feature", "label"], data_key=DataHandlerLP.DK_L)

        feature_df = prep_ds["feature"]
        label_df = prep_ds["label"]

        feature_selected = feature_df.loc[:, col_selected.index]

        feature_selected = feature_selected.groupby("datetime").apply(lambda df: (df - df.mean()).div(df.std()))
        feature_selected = feature_selected.fillna(0.0)

        df_all = {
            "label": label_df.reindex(feature_selected.index),
            "feature": feature_selected,
        }
        df_all = pd.concat(df_all, axis=1)
        df_all.to_pickle(DIRNAME / "fea_label_df.pkl")

        # dump data in handler format for aligning the interface
        handler = DataHandlerLP(
            data_loader={
                "class": "qlib.data.dataset.loader.StaticDataLoader",
                "kwargs": {"config": DIRNAME / "fea_label_df.pkl"},
            }
        )
        handler.to_pickle(DIRNAME / self.proxy_hd, dump_all=True)

    @property
    def _internal_data_path(self):
        return DIRNAME / f"internal_data_s{self.step}.pkl"

    def dump_meta_ipt(self):
        """
        Dump data for training meta model.
        This function will dump the input data for meta model
        """
        # According to the experiments, the choice of the model type is very important for achieving good results
        rb = RollingBenchmark(model_type=self.sim_task_model, **self.rb_kwargs)
        sim_task = rb.basic_task()

        if self.sim_task_model == "gbdt":
            sim_task["model"].setdefault("kwargs", {}).update({"early_stopping_rounds": None, "num_boost_round": 150})

        exp_name_sim = f"data_sim_s{self.step}"

        internal_data = InternalData(sim_task, self.step, exp_name=exp_name_sim)
        internal_data.setup(trainer=TrainerR)

        with self._internal_data_path.open("wb") as f:
            pickle.dump(internal_data, f)

    def train_meta_model(self, fill_method="max"):
        """
        training a meta model based on a simplified linear proxy model;
        """

        # 1) leverage the simplified proxy forecasting model to train meta model.
        # - Only the dataset part is important, in current version of meta model will integrate the
        rb = RollingBenchmark(model_type=self.sim_task_model, **self.rb_kwargs)
        sim_task = rb.basic_task()
        train_start = self.rb_kwargs.get("train_start", "2008-01-01")
        train_end = "2010-12-31" if self.meta_1st_train_end is None else self.meta_1st_train_end
        test_start = (pd.Timestamp(train_end) + pd.Timedelta(days=1)).strftime("%Y-%m-%d")
        proxy_forecast_model_task = {
            # "model": "qlib.contrib.model.linear.LinearModel",
            "dataset": {
                "class": "qlib.data.dataset.DatasetH",
                "kwargs": {
                    "handler": f"file://{(DIRNAME / self.proxy_hd).absolute()}",
                    "segments": {
<<<<<<< HEAD
                        "train": ("2008-01-01", "2010-12-31"),
                        "test": (
                            "2011-01-01",
                            sim_task["dataset"]["kwargs"]["segments"]["test"][1],
                        ),
=======
                        "train": (train_start, train_end),
                        "test": (test_start, sim_task["dataset"]["kwargs"]["segments"]["test"][1]),
>>>>>>> dceff7b4
                    },
                },
            },
            # "record": ["qlib.workflow.record_temp.SignalRecord"]
        }
        # the proxy_forecast_model_task will be used to create meta tasks.
        # The test date of first task will be 2011-01-01. Each test segment will be about 20days
        # The tasks include all training tasks and test tasks.

        # 2) preparing meta dataset
        kwargs = dict(
            task_tpl=proxy_forecast_model_task,
            step=self.step,
            segments=0.62,  # keep test period consistent with the dataset yaml
            trunc_days=1 + self.horizon,
            hist_step_n=30,
            fill_method=fill_method,
            rolling_ext_days=0,
        )
        # NOTE:
        # the input of meta model (internal data) are shared between proxy model and final forecasting model
        # but their task test segment are not aligned! It worked in my previous experiment.
        # So the misalignment will not affect the effectiveness of the method.
        with self._internal_data_path.open("rb") as f:
            internal_data = pickle.load(f)

        md = MetaDatasetDS(exp_name=internal_data, **kwargs)

        # 3) train and logging meta model
        with R.start(experiment_name=self.meta_exp_name):
            R.log_params(**kwargs)
            mm = MetaModelDS(
<<<<<<< HEAD
                step=self.step,
                hist_step_n=kwargs["hist_step_n"],
                lr=0.001,
                max_epoch=200,
                seed=43,
=======
                step=self.step, hist_step_n=kwargs["hist_step_n"], lr=0.001, max_epoch=100, seed=43, alpha=self.alpha
>>>>>>> dceff7b4
            )
            mm.fit(md)
            R.save_objects(model=mm)

    @property
    def _task_path(self):
        return DIRNAME / f"tasks_s{self.step}.pkl"

    def meta_inference(self):
        """
        Leverage meta-model for inference:
        - Given
            - baseline tasks
            - input for meta model(internal data)
            - meta model (its learnt knowledge on proxy forecasting model is expected to transfer to normal forecasting model)
        """
        # 1) get meta model
        exp = R.get_exp(experiment_name=self.meta_exp_name)
        rec = exp.list_recorders(rtype=exp.RT_L)[0]
        meta_model: MetaModelDS = rec.load_object("model")

        # 2)
        # we are transfer to knowledge of meta model to final forecasting tasks.
        # Create MetaTaskDataset for the final forecasting tasks
        # Aligning the setting of it to the MetaTaskDataset when training Meta model is necessary

        # 2.1) get previous config
        param = rec.list_params()
        trunc_days = int(param["trunc_days"])
        step = int(param["step"])
        hist_step_n = int(param["hist_step_n"])
        fill_method = param.get("fill_method", "max")

        rb = RollingBenchmark(model_type=self.forecast_model, **self.rb_kwargs)
        task_l = rb.create_rolling_tasks()

        # 2.2) create meta dataset for final dataset
        kwargs = dict(
            task_tpl=task_l,
            step=step,
            segments=0.0,  # all the tasks are for testing
            trunc_days=trunc_days,
            hist_step_n=hist_step_n,
            fill_method=fill_method,
            task_mode=MetaTask.PROC_MODE_TRANSFER,
        )

        with self._internal_data_path.open("rb") as f:
            internal_data = pickle.load(f)
        mds = MetaDatasetDS(exp_name=internal_data, **kwargs)

        # 3) meta model make inference and get new qlib task
        new_tasks = meta_model.inference(mds)
        with self._task_path.open("wb") as f:
            pickle.dump(new_tasks, f)

    def train_and_eval_tasks(self):
        """
        Training the tasks generated by meta model
        Then evaluate it
        """
        with self._task_path.open("rb") as f:
            tasks = pickle.load(f)
        rb = RollingBenchmark(rolling_exp="rolling_ds", model_type=self.forecast_model, **self.rb_kwargs)
        rb.train_rolling_tasks(tasks)
        rb.ens_rolling()
        rb.update_rolling_rec()

    def run_all(self):
        # 1) file: handler_proxy.pkl (self.proxy_hd)
        self.dump_data_for_proxy_model()
        # 2)
        # file: internal_data_s20.pkl
        # mlflow: data_sim_s20, models for calculating meta_ipt
        self.dump_meta_ipt()
        # 3) meta model will be stored in `DDG-DA`
        self.train_meta_model()
        # 4) new_tasks are saved in "tasks_s20.pkl" (reweighter is added)
        self.meta_inference()
        # 5) load the saved tasks and train model
        self.train_and_eval_tasks()


if __name__ == "__main__":
    GetData().qlib_data(exists_skip=True)
    auto_init()
    fire.Fire(DDGDA)<|MERGE_RESOLUTION|>--- conflicted
+++ resolved
@@ -5,25 +5,19 @@
 from pathlib import Path
 
 import fire
-<<<<<<< HEAD
 import pandas as pd
 
-=======
 import sys
 import pickle
 from typing import Optional
->>>>>>> dceff7b4
 from qlib import auto_init
 from qlib.contrib.meta.data_selection.dataset import InternalData, MetaDatasetDS
 from qlib.contrib.meta.data_selection.model import MetaModelDS
 from qlib.data.dataset.handler import DataHandlerLP
 from qlib.model.meta.task import MetaTask
 from qlib.model.trainer import TrainerR
-<<<<<<< HEAD
 from qlib.tests.data import GetData
-=======
 from qlib.typehint import Literal
->>>>>>> dceff7b4
 from qlib.utils import init_instance_by_config
 from qlib.workflow import R
 
@@ -187,16 +181,8 @@
                 "kwargs": {
                     "handler": f"file://{(DIRNAME / self.proxy_hd).absolute()}",
                     "segments": {
-<<<<<<< HEAD
-                        "train": ("2008-01-01", "2010-12-31"),
-                        "test": (
-                            "2011-01-01",
-                            sim_task["dataset"]["kwargs"]["segments"]["test"][1],
-                        ),
-=======
                         "train": (train_start, train_end),
                         "test": (test_start, sim_task["dataset"]["kwargs"]["segments"]["test"][1]),
->>>>>>> dceff7b4
                     },
                 },
             },
@@ -229,15 +215,7 @@
         with R.start(experiment_name=self.meta_exp_name):
             R.log_params(**kwargs)
             mm = MetaModelDS(
-<<<<<<< HEAD
-                step=self.step,
-                hist_step_n=kwargs["hist_step_n"],
-                lr=0.001,
-                max_epoch=200,
-                seed=43,
-=======
                 step=self.step, hist_step_n=kwargs["hist_step_n"], lr=0.001, max_epoch=100, seed=43, alpha=self.alpha
->>>>>>> dceff7b4
             )
             mm.fit(md)
             R.save_objects(model=mm)
