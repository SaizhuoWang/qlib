--- conflicted
+++ resolved
@@ -1,1359 +1,1351 @@
-# coding=utf-8
-# Copyright 2020 The Google Research Authors.
-#
-# Licensed under the Apache License, Version 2.0 (the "License");
-# you may not use this file except in compliance with the License.
-# You may obtain a copy of the License at
-#
-#     http://www.apache.org/licenses/LICENSE-2.0
-#
-# Unless required by applicable law or agreed to in writing, software
-# distributed under the License is distributed on an "AS IS" BASIS,
-# WITHOUT WARRANTIES OR CONDITIONS OF ANY KIND, either express or implied.
-# See the License for the specific language governing permissions and
-# limitations under the License.
-
-# Lint as: python3
-"""Temporal Fusion Transformer Model.
-
-Contains the full TFT architecture and associated components. Defines functions
-for training, evaluation and prediction using simple Pandas Dataframe inputs.
-"""
-
-from __future__ import absolute_import, division, print_function
-
-import gc
-import json
-import os
-import shutil
-
-import data_formatters.base
-import libs.utils as utils
-import numpy as np
-import pandas as pd
-import tensorflow as tf
-
-# Layer definitions.
-concat = tf.keras.backend.concatenate
-stack = tf.keras.backend.stack
-K = tf.keras.backend
-Add = tf.keras.layers.Add
-LayerNorm = tf.keras.layers.LayerNormalization
-Dense = tf.keras.layers.Dense
-Multiply = tf.keras.layers.Multiply
-Dropout = tf.keras.layers.Dropout
-Activation = tf.keras.layers.Activation
-Lambda = tf.keras.layers.Lambda
-
-# Default input types.
-InputTypes = data_formatters.base.InputTypes
-
-
-# Layer utility functions.
-def linear_layer(size, activation=None, use_time_distributed=False, use_bias=True):
-    """Returns simple Keras linear layer.
-
-    Args:
-      size: Output size
-      activation: Activation function to apply if required
-      use_time_distributed: Whether to apply layer across time
-      use_bias: Whether bias should be included in layer
-    """
-    linear = tf.keras.layers.Dense(size, activation=activation, use_bias=use_bias)
-    if use_time_distributed:
-        linear = tf.keras.layers.TimeDistributed(linear)
-    return linear
-
-
-def apply_mlp(
-    inputs,
-    hidden_size,
-    output_size,
-    output_activation=None,
-    hidden_activation="tanh",
-    use_time_distributed=False,
-):
-    """Applies simple feed-forward network to an input.
-
-    Args:
-      inputs: MLP inputs
-      hidden_size: Hidden state size
-      output_size: Output size of MLP
-      output_activation: Activation function to apply on output
-      hidden_activation: Activation function to apply on input
-      use_time_distributed: Whether to apply across time
-
-    Returns:
-      Tensor for MLP outputs.
-    """
-    if use_time_distributed:
-        hidden = tf.keras.layers.TimeDistributed(tf.keras.layers.Dense(hidden_size, activation=hidden_activation))(
-            inputs
-        )
-        return tf.keras.layers.TimeDistributed(tf.keras.layers.Dense(output_size, activation=output_activation))(hidden)
-    else:
-        hidden = tf.keras.layers.Dense(hidden_size, activation=hidden_activation)(inputs)
-        return tf.keras.layers.Dense(output_size, activation=output_activation)(hidden)
-
-
-def apply_gating_layer(x, hidden_layer_size, dropout_rate=None, use_time_distributed=True, activation=None):
-    """Applies a Gated Linear Unit (GLU) to an input.
-
-    Args:
-      x: Input to gating layer
-      hidden_layer_size: Dimension of GLU
-      dropout_rate: Dropout rate to apply if any
-      use_time_distributed: Whether to apply across time
-      activation: Activation function to apply to the linear feature transform if
-        necessary
-
-    Returns:
-      Tuple of tensors for: (GLU output, gate)
-    """
-
-    if dropout_rate is not None:
-        x = tf.keras.layers.Dropout(dropout_rate)(x)
-
-    if use_time_distributed:
-        activation_layer = tf.keras.layers.TimeDistributed(
-            tf.keras.layers.Dense(hidden_layer_size, activation=activation)
-        )(x)
-        gated_layer = tf.keras.layers.TimeDistributed(tf.keras.layers.Dense(hidden_layer_size, activation="sigmoid"))(x)
-    else:
-        activation_layer = tf.keras.layers.Dense(hidden_layer_size, activation=activation)(x)
-        gated_layer = tf.keras.layers.Dense(hidden_layer_size, activation="sigmoid")(x)
-
-    return tf.keras.layers.Multiply()([activation_layer, gated_layer]), gated_layer
-
-
-def add_and_norm(x_list):
-    """Applies skip connection followed by layer normalisation.
-
-    Args:
-      x_list: List of inputs to sum for skip connection
-
-    Returns:
-      Tensor output from layer.
-    """
-    tmp = Add()(x_list)
-    tmp = LayerNorm()(tmp)
-    return tmp
-
-
-def gated_residual_network(
-    x,
-    hidden_layer_size,
-    output_size=None,
-    dropout_rate=None,
-    use_time_distributed=True,
-    additional_context=None,
-    return_gate=False,
-):
-    """Applies the gated residual network (GRN) as defined in paper.
-
-    Args:
-      x: Network inputs
-      hidden_layer_size: Internal state size
-      output_size: Size of output layer
-      dropout_rate: Dropout rate if dropout is applied
-      use_time_distributed: Whether to apply network across time dimension
-      additional_context: Additional context vector to use if relevant
-      return_gate: Whether to return GLU gate for diagnostic purposes
-
-    Returns:
-      Tuple of tensors for: (GRN output, GLU gate)
-    """
-
-    # Setup skip connection
-    if output_size is None:
-        output_size = hidden_layer_size
-        skip = x
-    else:
-        linear = Dense(output_size)
-        if use_time_distributed:
-            linear = tf.keras.layers.TimeDistributed(linear)
-        skip = linear(x)
-
-    # Apply feedforward network
-    hidden = linear_layer(hidden_layer_size, activation=None, use_time_distributed=use_time_distributed)(x)
-    if additional_context is not None:
-        hidden = hidden + linear_layer(
-            hidden_layer_size,
-            activation=None,
-            use_time_distributed=use_time_distributed,
-            use_bias=False,
-        )(additional_context)
-    hidden = tf.keras.layers.Activation("elu")(hidden)
-    hidden = linear_layer(hidden_layer_size, activation=None, use_time_distributed=use_time_distributed)(hidden)
-
-    gating_layer, gate = apply_gating_layer(
-        hidden,
-        output_size,
-        dropout_rate=dropout_rate,
-        use_time_distributed=use_time_distributed,
-        activation=None,
-    )
-
-    if return_gate:
-        return add_and_norm([skip, gating_layer]), gate
-    else:
-        return add_and_norm([skip, gating_layer])
-
-
-# Attention Components.
-def get_decoder_mask(self_attn_inputs):
-    """Returns causal mask to apply for self-attention layer.
-
-    Args:
-      self_attn_inputs: Inputs to self attention layer to determine mask shape
-    """
-    len_s = tf.shape(self_attn_inputs)[1]
-    bs = tf.shape(self_attn_inputs)[:1]
-    mask = K.cumsum(tf.eye(len_s, batch_shape=bs), 1)
-    return mask
-
-
-class ScaledDotProductAttention:
-    """Defines scaled dot product attention layer.
-
-    Attributes:
-      dropout: Dropout rate to use
-      activation: Normalisation function for scaled dot product attention (e.g.
-        softmax by default)
-    """
-
-    def __init__(self, attn_dropout=0.0):
-        self.dropout = Dropout(attn_dropout)
-        self.activation = Activation("softmax")
-
-    def __call__(self, q, k, v, mask):
-        """Applies scaled dot product attention.
-
-        Args:
-          q: Queries
-          k: Keys
-          v: Values
-          mask: Masking if required -- sets softmax to very large value
-
-        Returns:
-          Tuple of (layer outputs, attention weights)
-        """
-        temper = tf.sqrt(tf.cast(tf.shape(k)[-1], dtype="float32"))
-        attn = Lambda(lambda x: K.batch_dot(x[0], x[1], axes=[2, 2]) / temper)([q, k])  # shape=(batch, q, k)
-        if mask is not None:
-            mmask = Lambda(lambda x: (-1e9) * (1.0 - K.cast(x, "float32")))(mask)  # setting to infinity
-            attn = Add()([attn, mmask])
-        attn = self.activation(attn)
-        attn = self.dropout(attn)
-        output = Lambda(lambda x: K.batch_dot(x[0], x[1]))([attn, v])
-        return output, attn
-
-
-class InterpretableMultiHeadAttention:
-    """Defines interpretable multi-head attention layer.
-
-    Attributes:
-      n_head: Number of heads
-      d_k: Key/query dimensionality per head
-      d_v: Value dimensionality
-      dropout: Dropout rate to apply
-      qs_layers: List of queries across heads
-      ks_layers: List of keys across heads
-      vs_layers: List of values across heads
-      attention: Scaled dot product attention layer
-      w_o: Output weight matrix to project internal state to the original TFT
-        state size
-    """
-
-    def __init__(self, n_head, d_model, dropout):
-        """Initialises layer.
-
-        Args:
-          n_head: Number of heads
-          d_model: TFT state dimensionality
-          dropout: Dropout discard rate
-        """
-
-        self.n_head = n_head
-        self.d_k = self.d_v = d_k = d_v = d_model // n_head
-        self.dropout = dropout
-
-        self.qs_layers = []
-        self.ks_layers = []
-        self.vs_layers = []
-
-        # Use same value layer to facilitate interp
-        vs_layer = Dense(d_v, use_bias=False)
-
-        for _ in range(n_head):
-            self.qs_layers.append(Dense(d_k, use_bias=False))
-            self.ks_layers.append(Dense(d_k, use_bias=False))
-            self.vs_layers.append(vs_layer)  # use same vs_layer
-
-        self.attention = ScaledDotProductAttention()
-        self.w_o = Dense(d_model, use_bias=False)
-
-    def __call__(self, q, k, v, mask=None):
-        """Applies interpretable multihead attention.
-
-        Using T to denote the number of time steps fed into the transformer.
-
-        Args:
-          q: Query tensor of shape=(?, T, d_model)
-          k: Key of shape=(?, T, d_model)
-          v: Values of shape=(?, T, d_model)
-          mask: Masking if required with shape=(?, T, T)
-
-        Returns:
-          Tuple of (layer outputs, attention weights)
-        """
-        n_head = self.n_head
-
-        heads = []
-        attns = []
-        for i in range(n_head):
-            qs = self.qs_layers[i](q)
-            ks = self.ks_layers[i](k)
-            vs = self.vs_layers[i](v)
-            head, attn = self.attention(qs, ks, vs, mask)
-
-            head_dropout = Dropout(self.dropout)(head)
-            heads.append(head_dropout)
-            attns.append(attn)
-        head = K.stack(heads) if n_head > 1 else heads[0]
-        attn = K.stack(attns)
-
-        outputs = K.mean(head, axis=0) if n_head > 1 else head
-        outputs = self.w_o(outputs)
-        outputs = Dropout(self.dropout)(outputs)  # output dropout
-
-        return outputs, attn
-
-
-class TFTDataCache:
-    """Caches data for the TFT."""
-
-    _data_cache = {}
-
-    @classmethod
-    def update(cls, data, key):
-        """Updates cached data.
-
-        Args:
-          data: Source to update
-          key: Key to dictionary location
-        """
-        cls._data_cache[key] = data
-
-    @classmethod
-    def get(cls, key):
-        """Returns data stored at key location."""
-        return cls._data_cache[key].copy()
-
-    @classmethod
-    def contains(cls, key):
-        """Returns boolean indicating whether key is present in cache."""
-
-        return key in cls._data_cache
-
-
-# TFT model definitions.
-class TemporalFusionTransformer:
-    """Defines Temporal Fusion Transformer.
-
-    Attributes:
-      name: Name of model
-      time_steps: Total number of input time steps per forecast date (i.e. Width
-        of Temporal fusion decoder N)
-      input_size: Total number of inputs
-      output_size: Total number of outputs
-      category_counts: Number of categories per categorical variable
-      n_multiprocessing_workers: Number of workers to use for parallel
-        computations
-      column_definition: List of tuples of (string, DataType, InputType) that
-        define each column
-      quantiles: Quantiles to forecast for TFT
-      use_cudnn: Whether to use Keras CuDNNLSTM or standard LSTM layers
-      hidden_layer_size: Internal state size of TFT
-      dropout_rate: Dropout discard rate
-      max_gradient_norm: Maximum norm for gradient clipping
-      learning_rate: Initial learning rate of ADAM optimizer
-      minibatch_size: Size of minibatches for training
-      num_epochs: Maximum number of epochs for training
-      early_stopping_patience: Maximum number of iterations of non-improvement
-        before early stopping kicks in
-      num_encoder_steps: Size of LSTM encoder -- i.e. number of past time steps
-        before forecast date to use
-      num_stacks: Number of self-attention layers to apply (default is 1 for basic
-        TFT)
-      num_heads: Number of heads for interpretable mulit-head attention
-      model: Keras model for TFT
-    """
-
-    def __init__(self, raw_params, use_cudnn=False):
-        """Builds TFT from parameters.
-
-        Args:
-          raw_params: Parameters to define TFT
-          use_cudnn: Whether to use CUDNN GPU optimised LSTM
-        """
-
-        self.name = self.__class__.__name__
-
-        params = dict(raw_params)  # copy locally
-
-        # Data parameters
-        self.time_steps = int(params["total_time_steps"])
-        self.input_size = int(params["input_size"])
-        self.output_size = int(params["output_size"])
-        self.category_counts = json.loads(str(params["category_counts"]))
-        self.n_multiprocessing_workers = int(params["multiprocessing_workers"])
-
-        # Relevant indices for TFT
-        self._input_obs_loc = json.loads(str(params["input_obs_loc"]))
-        self._static_input_loc = json.loads(str(params["static_input_loc"]))
-        self._known_regular_input_idx = json.loads(str(params["known_regular_inputs"]))
-        self._known_categorical_input_idx = json.loads(str(params["known_categorical_inputs"]))
-
-        self.column_definition = params["column_definition"]
-
-        # Network params
-        self.quantiles = [0.1, 0.5, 0.9]
-        self.use_cudnn = use_cudnn  # Whether to use GPU optimised LSTM
-        self.hidden_layer_size = int(params["hidden_layer_size"])
-        self.dropout_rate = float(params["dropout_rate"])
-        self.max_gradient_norm = float(params["max_gradient_norm"])
-        self.learning_rate = float(params["learning_rate"])
-        self.minibatch_size = int(params["minibatch_size"])
-        self.num_epochs = int(params["num_epochs"])
-        self.early_stopping_patience = int(params["early_stopping_patience"])
-
-        self.num_encoder_steps = int(params["num_encoder_steps"])
-        self.num_stacks = int(params["stack_size"])
-        self.num_heads = int(params["num_heads"])
-
-        # Serialisation options
-        self._temp_folder = os.path.join(params["model_folder"], "tmp")
-        self.reset_temp_folder()
-
-        # Extra components to store Tensorflow nodes for attention computations
-        self._input_placeholder = None
-        self._attention_components = None
-        self._prediction_parts = None
-
-        print("*** {} params ***".format(self.name))
-        for k in params:
-            print("# {} = {}".format(k, params[k]))
-
-        # Build model
-        self.model = self.build_model()
-
-    def get_tft_embeddings(self, all_inputs):
-        """Transforms raw inputs to embeddings.
-
-        Applies linear transformation onto continuous variables and uses embeddings
-        for categorical variables.
-
-        Args:
-          all_inputs: Inputs to transform
-
-        Returns:
-          Tensors for transformed inputs.
-        """
-
-        time_steps = self.time_steps
-
-        # Sanity checks
-        for i in self._known_regular_input_idx:
-            if i in self._input_obs_loc:
-                raise ValueError("Observation cannot be known a priori!")
-        for i in self._input_obs_loc:
-            if i in self._static_input_loc:
-                raise ValueError("Observation cannot be static!")
-
-        if all_inputs.get_shape().as_list()[-1] != self.input_size:
-            raise ValueError(
-                "Illegal number of inputs! Inputs observed={}, expected={}".format(
-                    all_inputs.get_shape().as_list()[-1], self.input_size
-                )
-            )
-
-        num_categorical_variables = len(self.category_counts)
-        num_regular_variables = self.input_size - num_categorical_variables
-
-        embedding_sizes = [self.hidden_layer_size for i, size in enumerate(self.category_counts)]
-
-        embeddings = []
-        for i in range(num_categorical_variables):
-            embedding = tf.keras.Sequential(
-                [
-                    tf.keras.layers.InputLayer([time_steps]),
-                    tf.keras.layers.Embedding(
-                        self.category_counts[i],
-                        embedding_sizes[i],
-                        input_length=time_steps,
-                        dtype=tf.float32,
-                    ),
-                ]
-            )
-            embeddings.append(embedding)
-
-        regular_inputs, categorical_inputs = (
-            all_inputs[:, :, :num_regular_variables],
-            all_inputs[:, :, num_regular_variables:],
-        )
-
-        embedded_inputs = [embeddings[i](categorical_inputs[Ellipsis, i]) for i in range(num_categorical_variables)]
-
-        # Static inputs
-        if self._static_input_loc:
-            static_inputs = [
-                tf.keras.layers.Dense(self.hidden_layer_size)(regular_inputs[:, 0, i : i + 1])
-                for i in range(num_regular_variables)
-                if i in self._static_input_loc
-            ] + [
-                embedded_inputs[i][:, 0, :]
-                for i in range(num_categorical_variables)
-                if i + num_regular_variables in self._static_input_loc
-            ]
-            static_inputs = tf.keras.backend.stack(static_inputs, axis=1)
-
-        else:
-            static_inputs = None
-
-        def convert_real_to_embedding(x):
-            """Applies linear transformation for time-varying inputs."""
-            return tf.keras.layers.TimeDistributed(tf.keras.layers.Dense(self.hidden_layer_size))(x)
-
-        # Targets
-        obs_inputs = tf.keras.backend.stack(
-            [convert_real_to_embedding(regular_inputs[Ellipsis, i : i + 1]) for i in self._input_obs_loc],
-            axis=-1,
-        )
-
-        # Observed (a prioir unknown) inputs
-        wired_embeddings = []
-        for i in range(num_categorical_variables):
-            if i not in self._known_categorical_input_idx and i + num_regular_variables not in self._input_obs_loc:
-                e = embeddings[i](categorical_inputs[:, :, i])
-                wired_embeddings.append(e)
-
-        unknown_inputs = []
-        for i in range(regular_inputs.shape[-1]):
-            if i not in self._known_regular_input_idx and i not in self._input_obs_loc:
-                e = convert_real_to_embedding(regular_inputs[Ellipsis, i : i + 1])
-                unknown_inputs.append(e)
-
-        if unknown_inputs + wired_embeddings:
-            unknown_inputs = tf.keras.backend.stack(unknown_inputs + wired_embeddings, axis=-1)
-        else:
-            unknown_inputs = None
-
-        # A priori known inputs
-        known_regular_inputs = [
-            convert_real_to_embedding(regular_inputs[Ellipsis, i : i + 1])
-            for i in self._known_regular_input_idx
-            if i not in self._static_input_loc
-        ]
-        known_categorical_inputs = [
-            embedded_inputs[i]
-            for i in self._known_categorical_input_idx
-            if i + num_regular_variables not in self._static_input_loc
-        ]
-
-        known_combined_layer = tf.keras.backend.stack(known_regular_inputs + known_categorical_inputs, axis=-1)
-
-        return unknown_inputs, known_combined_layer, obs_inputs, static_inputs
-
-    def _get_single_col_by_type(self, input_type):
-        """Returns name of single column for input type."""
-
-        return utils.get_single_col_by_input_type(input_type, self.column_definition)
-
-    def training_data_cached(self):
-        """Returns boolean indicating if training data has been cached."""
-
-        return TFTDataCache.contains("train") and TFTDataCache.contains("valid")
-
-    def cache_batched_data(self, data, cache_key, num_samples=-1):
-        """Batches and caches data once for using during training.
-
-        Args:
-          data: Data to batch and cache
-          cache_key: Key used for cache
-          num_samples: Maximum number of samples to extract (-1 to use all data)
-        """
-
-        if num_samples > 0:
-            TFTDataCache.update(self._batch_sampled_data(data, max_samples=num_samples), cache_key)
-        else:
-            TFTDataCache.update(self._batch_data(data), cache_key)
-
-        print('Cached data "{}" updated'.format(cache_key))
-
-    def _batch_sampled_data(self, data, max_samples):
-        """Samples segments into a compatible format.
-
-        Args:
-          data: Sources data to sample and batch
-          max_samples: Maximum number of samples in batch
-
-        Returns:
-          Dictionary of batched data with the maximum samples specified.
-        """
-
-        if max_samples < 1:
-            raise ValueError("Illegal number of samples specified! samples={}".format(max_samples))
-
-        id_col = self._get_single_col_by_type(InputTypes.ID)
-        time_col = self._get_single_col_by_type(InputTypes.TIME)
-
-        data.sort_values(by=[id_col, time_col], inplace=True)
-
-        print("Getting valid sampling locations.")
-        valid_sampling_locations = []
-        split_data_map = {}
-        for identifier, df in data.groupby(id_col):
-            print("Getting locations for {}".format(identifier))
-            num_entries = len(df)
-            if num_entries >= self.time_steps:
-                valid_sampling_locations += [
-                    (identifier, self.time_steps + i) for i in range(num_entries - self.time_steps + 1)
-                ]
-            split_data_map[identifier] = df
-
-        inputs = np.zeros((max_samples, self.time_steps, self.input_size))
-        outputs = np.zeros((max_samples, self.time_steps, self.output_size))
-        time = np.empty((max_samples, self.time_steps, 1), dtype=object)
-        identifiers = np.empty((max_samples, self.time_steps, 1), dtype=object)
-
-        if max_samples > 0 and len(valid_sampling_locations) > max_samples:
-            print("Extracting {} samples...".format(max_samples))
-            ranges = [
-                valid_sampling_locations[i]
-                for i in np.random.choice(len(valid_sampling_locations), max_samples, replace=False)
-            ]
-        else:
-            print("Max samples={} exceeds # available segments={}".format(max_samples, len(valid_sampling_locations)))
-            ranges = valid_sampling_locations
-
-        id_col = self._get_single_col_by_type(InputTypes.ID)
-        time_col = self._get_single_col_by_type(InputTypes.TIME)
-        target_col = self._get_single_col_by_type(InputTypes.TARGET)
-        input_cols = [tup[0] for tup in self.column_definition if tup[2] not in {InputTypes.ID, InputTypes.TIME}]
-
-        for i, tup in enumerate(ranges):
-            if (i + 1 % 1000) == 0:
-                print(i + 1, "of", max_samples, "samples done...")
-            identifier, start_idx = tup
-            sliced = split_data_map[identifier].iloc[start_idx - self.time_steps : start_idx]
-            inputs[i, :, :] = sliced[input_cols]
-            outputs[i, :, :] = sliced[[target_col]]
-            time[i, :, 0] = sliced[time_col]
-            identifiers[i, :, 0] = sliced[id_col]
-
-        sampled_data = {
-            "inputs": inputs,
-            "outputs": outputs[:, self.num_encoder_steps :, :],
-            "active_entries": np.ones_like(outputs[:, self.num_encoder_steps :, :]),
-            "time": time,
-            "identifier": identifiers,
-        }
-
-        return sampled_data
-
-    def _batch_data(self, data):
-        """Batches data for training.
-
-        Converts raw dataframe from a 2-D tabular format to a batched 3-D array
-        to feed into Keras model.
-
-        Args:
-          data: DataFrame to batch
-
-        Returns:
-          Batched Numpy array with shape=(?, self.time_steps, self.input_size)
-        """
-
-        # Functions.
-        def _batch_single_entity(input_data):
-            time_steps = len(input_data)
-            lags = self.time_steps
-            x = input_data.values
-            if time_steps >= lags:
-                return np.stack([x[i : time_steps - (lags - 1) + i, :] for i in range(lags)], axis=1)
-
-            else:
-                return None
-
-        id_col = self._get_single_col_by_type(InputTypes.ID)
-        time_col = self._get_single_col_by_type(InputTypes.TIME)
-        target_col = self._get_single_col_by_type(InputTypes.TARGET)
-        input_cols = [tup[0] for tup in self.column_definition if tup[2] not in {InputTypes.ID, InputTypes.TIME}]
-
-        data_map = {}
-        for _, sliced in data.groupby(id_col):
-<<<<<<< HEAD
-
-            col_mappings = {
-                "identifier": [id_col],
-                "time": [time_col],
-                "outputs": [target_col],
-                "inputs": input_cols,
-            }
-=======
-            col_mappings = {"identifier": [id_col], "time": [time_col], "outputs": [target_col], "inputs": input_cols}
->>>>>>> 4c30e582
-
-            for k in col_mappings:
-                cols = col_mappings[k]
-                arr = _batch_single_entity(sliced[cols].copy())
-
-                if k not in data_map:
-                    data_map[k] = [arr]
-                else:
-                    data_map[k].append(arr)
-
-        # Combine all data
-        for k in data_map:
-            # Wendi: Avoid returning None when the length is not enough
-            data_map[k] = np.concatenate([i for i in data_map[k] if i is not None], axis=0)
-
-        # Shorten target so we only get decoder steps
-        data_map["outputs"] = data_map["outputs"][:, self.num_encoder_steps :, :]
-
-        active_entries = np.ones_like(data_map["outputs"])
-        if "active_entries" not in data_map:
-            data_map["active_entries"] = active_entries
-        else:
-            data_map["active_entries"].append(active_entries)
-
-        return data_map
-
-    def _get_active_locations(self, x):
-        """Formats sample weights for Keras training."""
-        return (np.sum(x, axis=-1) > 0.0) * 1.0
-
-    def _build_base_graph(self):
-        """Returns graph defining layers of the TFT."""
-
-        # Size definitions.
-        time_steps = self.time_steps
-        combined_input_size = self.input_size
-        encoder_steps = self.num_encoder_steps
-
-        # Inputs.
-        all_inputs = tf.keras.layers.Input(
-            shape=(
-                time_steps,
-                combined_input_size,
-            )
-        )
-
-        (
-            unknown_inputs,
-            known_combined_layer,
-            obs_inputs,
-            static_inputs,
-        ) = self.get_tft_embeddings(all_inputs)
-
-        # Isolate known and observed historical inputs.
-        if unknown_inputs is not None:
-            historical_inputs = concat(
-                [
-                    unknown_inputs[:, :encoder_steps, :],
-                    known_combined_layer[:, :encoder_steps, :],
-                    obs_inputs[:, :encoder_steps, :],
-                ],
-                axis=-1,
-            )
-        else:
-            historical_inputs = concat(
-                [
-                    known_combined_layer[:, :encoder_steps, :],
-                    obs_inputs[:, :encoder_steps, :],
-                ],
-                axis=-1,
-            )
-
-        # Isolate only known future inputs.
-        future_inputs = known_combined_layer[:, encoder_steps:, :]
-
-        def static_combine_and_mask(embedding):
-            """Applies variable selection network to static inputs.
-
-            Args:
-              embedding: Transformed static inputs
-
-            Returns:
-              Tensor output for variable selection network
-            """
-
-            # Add temporal features
-            _, num_static, _ = embedding.get_shape().as_list()
-
-            flatten = tf.keras.layers.Flatten()(embedding)
-
-            # Nonlinear transformation with gated residual network.
-            mlp_outputs = gated_residual_network(
-                flatten,
-                self.hidden_layer_size,
-                output_size=num_static,
-                dropout_rate=self.dropout_rate,
-                use_time_distributed=False,
-                additional_context=None,
-            )
-
-            sparse_weights = tf.keras.layers.Activation("softmax")(mlp_outputs)
-            sparse_weights = K.expand_dims(sparse_weights, axis=-1)
-
-            trans_emb_list = []
-            for i in range(num_static):
-                e = gated_residual_network(
-                    embedding[:, i : i + 1, :],
-                    self.hidden_layer_size,
-                    dropout_rate=self.dropout_rate,
-                    use_time_distributed=False,
-                )
-                trans_emb_list.append(e)
-
-            transformed_embedding = concat(trans_emb_list, axis=1)
-
-            combined = tf.keras.layers.Multiply()([sparse_weights, transformed_embedding])
-
-            static_vec = K.sum(combined, axis=1)
-
-            return static_vec, sparse_weights
-
-        static_encoder, static_weights = static_combine_and_mask(static_inputs)
-
-        static_context_variable_selection = gated_residual_network(
-            static_encoder,
-            self.hidden_layer_size,
-            dropout_rate=self.dropout_rate,
-            use_time_distributed=False,
-        )
-        static_context_enrichment = gated_residual_network(
-            static_encoder,
-            self.hidden_layer_size,
-            dropout_rate=self.dropout_rate,
-            use_time_distributed=False,
-        )
-        static_context_state_h = gated_residual_network(
-            static_encoder,
-            self.hidden_layer_size,
-            dropout_rate=self.dropout_rate,
-            use_time_distributed=False,
-        )
-        static_context_state_c = gated_residual_network(
-            static_encoder,
-            self.hidden_layer_size,
-            dropout_rate=self.dropout_rate,
-            use_time_distributed=False,
-        )
-
-        def lstm_combine_and_mask(embedding):
-            """Apply temporal variable selection networks.
-
-            Args:
-              embedding: Transformed inputs.
-
-            Returns:
-              Processed tensor outputs.
-            """
-
-            # Add temporal features
-            _, time_steps, embedding_dim, num_inputs = embedding.get_shape().as_list()
-
-            flatten = K.reshape(embedding, [-1, time_steps, embedding_dim * num_inputs])
-
-            expanded_static_context = K.expand_dims(static_context_variable_selection, axis=1)
-
-            # Variable selection weights
-            mlp_outputs, static_gate = gated_residual_network(
-                flatten,
-                self.hidden_layer_size,
-                output_size=num_inputs,
-                dropout_rate=self.dropout_rate,
-                use_time_distributed=True,
-                additional_context=expanded_static_context,
-                return_gate=True,
-            )
-
-            sparse_weights = tf.keras.layers.Activation("softmax")(mlp_outputs)
-            sparse_weights = tf.expand_dims(sparse_weights, axis=2)
-
-            # Non-linear Processing & weight application
-            trans_emb_list = []
-            for i in range(num_inputs):
-                grn_output = gated_residual_network(
-                    embedding[Ellipsis, i],
-                    self.hidden_layer_size,
-                    dropout_rate=self.dropout_rate,
-                    use_time_distributed=True,
-                )
-                trans_emb_list.append(grn_output)
-
-            transformed_embedding = stack(trans_emb_list, axis=-1)
-
-            combined = tf.keras.layers.Multiply()([sparse_weights, transformed_embedding])
-            temporal_ctx = K.sum(combined, axis=-1)
-
-            return temporal_ctx, sparse_weights, static_gate
-
-        historical_features, historical_flags, _ = lstm_combine_and_mask(historical_inputs)
-        future_features, future_flags, _ = lstm_combine_and_mask(future_inputs)
-
-        # LSTM layer
-        def get_lstm(return_state):
-            """Returns LSTM cell initialized with default parameters."""
-            if self.use_cudnn:
-                lstm = tf.keras.layers.CuDNNLSTM(
-                    self.hidden_layer_size,
-                    return_sequences=True,
-                    return_state=return_state,
-                    stateful=False,
-                )
-            else:
-                lstm = tf.keras.layers.LSTM(
-                    self.hidden_layer_size,
-                    return_sequences=True,
-                    return_state=return_state,
-                    stateful=False,
-                    # Additional params to ensure LSTM matches CuDNN, See TF 2.0 :
-                    # (https://www.tensorflow.org/api_docs/python/tf/keras/layers/LSTM)
-                    activation="tanh",
-                    recurrent_activation="sigmoid",
-                    recurrent_dropout=0,
-                    unroll=False,
-                    use_bias=True,
-                )
-            return lstm
-
-        history_lstm, state_h, state_c = get_lstm(return_state=True)(
-            historical_features,
-            initial_state=[static_context_state_h, static_context_state_c],
-        )
-
-        future_lstm = get_lstm(return_state=False)(future_features, initial_state=[state_h, state_c])
-
-        lstm_layer = concat([history_lstm, future_lstm], axis=1)
-
-        # Apply gated skip connection
-        input_embeddings = concat([historical_features, future_features], axis=1)
-
-        lstm_layer, _ = apply_gating_layer(lstm_layer, self.hidden_layer_size, self.dropout_rate, activation=None)
-        temporal_feature_layer = add_and_norm([lstm_layer, input_embeddings])
-
-        # Static enrichment layers
-        expanded_static_context = K.expand_dims(static_context_enrichment, axis=1)
-        enriched, _ = gated_residual_network(
-            temporal_feature_layer,
-            self.hidden_layer_size,
-            dropout_rate=self.dropout_rate,
-            use_time_distributed=True,
-            additional_context=expanded_static_context,
-            return_gate=True,
-        )
-
-        # Decoder self attention
-        self_attn_layer = InterpretableMultiHeadAttention(
-            self.num_heads, self.hidden_layer_size, dropout=self.dropout_rate
-        )
-
-        mask = get_decoder_mask(enriched)
-        x, self_att = self_attn_layer(enriched, enriched, enriched, mask=mask)
-
-        x, _ = apply_gating_layer(x, self.hidden_layer_size, dropout_rate=self.dropout_rate, activation=None)
-        x = add_and_norm([x, enriched])
-
-        # Nonlinear processing on outputs
-        decoder = gated_residual_network(
-            x,
-            self.hidden_layer_size,
-            dropout_rate=self.dropout_rate,
-            use_time_distributed=True,
-        )
-
-        # Final skip connection
-        decoder, _ = apply_gating_layer(decoder, self.hidden_layer_size, activation=None)
-        transformer_layer = add_and_norm([decoder, temporal_feature_layer])
-
-        # Attention components for explainability
-        attention_components = {
-            # Temporal attention weights
-            "decoder_self_attn": self_att,
-            # Static variable selection weights
-            "static_flags": static_weights[Ellipsis, 0],
-            # Variable selection weights of past inputs
-            "historical_flags": historical_flags[Ellipsis, 0, :],
-            # Variable selection weights of future inputs
-            "future_flags": future_flags[Ellipsis, 0, :],
-        }
-
-        return transformer_layer, all_inputs, attention_components
-
-    def build_model(self):
-        """Build model and defines training losses.
-
-        Returns:
-          Fully defined Keras model.
-        """
-
-        with tf.variable_scope(self.name):
-<<<<<<< HEAD
-
-            (
-                transformer_layer,
-                all_inputs,
-                attention_components,
-            ) = self._build_base_graph()
-=======
-            transformer_layer, all_inputs, attention_components = self._build_base_graph()
->>>>>>> 4c30e582
-
-            outputs = tf.keras.layers.TimeDistributed(tf.keras.layers.Dense(self.output_size * len(self.quantiles)))(
-                transformer_layer[Ellipsis, self.num_encoder_steps :, :]
-            )
-
-            self._attention_components = attention_components
-
-            adam = tf.keras.optimizers.Adam(lr=self.learning_rate, clipnorm=self.max_gradient_norm)
-
-            model = tf.keras.Model(inputs=all_inputs, outputs=outputs)
-
-            print(model.summary())
-
-            valid_quantiles = self.quantiles
-            output_size = self.output_size
-
-            class QuantileLossCalculator:
-                """Computes the combined quantile loss for prespecified quantiles.
-
-                Attributes:
-                  quantiles: Quantiles to compute losses
-                """
-
-                def __init__(self, quantiles):
-                    """Initializes computer with quantiles for loss calculations.
-
-                    Args:
-                      quantiles: Quantiles to use for computations.
-                    """
-                    self.quantiles = quantiles
-
-                def quantile_loss(self, a, b):
-                    """Returns quantile loss for specified quantiles.
-
-                    Args:
-                      a: Targets
-                      b: Predictions
-                    """
-                    quantiles_used = set(self.quantiles)
-
-                    loss = 0.0
-                    for i, quantile in enumerate(valid_quantiles):
-                        if quantile in quantiles_used:
-                            loss += utils.tensorflow_quantile_loss(
-                                a[Ellipsis, output_size * i : output_size * (i + 1)],
-                                b[Ellipsis, output_size * i : output_size * (i + 1)],
-                                quantile,
-                            )
-                    return loss
-
-            quantile_loss = QuantileLossCalculator(valid_quantiles).quantile_loss
-
-            model.compile(loss=quantile_loss, optimizer=adam, sample_weight_mode="temporal")
-
-            self._input_placeholder = all_inputs
-
-        return model
-
-    def fit(self, train_df=None, valid_df=None):
-        """Fits deep neural network for given training and validation data.
-
-        Args:
-          train_df: DataFrame for training data
-          valid_df: DataFrame for validation data
-        """
-
-        print("*** Fitting {} ***".format(self.name))
-
-        # Add relevant callbacks
-        callbacks = [
-            tf.keras.callbacks.EarlyStopping(
-                monitor="val_loss",
-                patience=self.early_stopping_patience,
-                min_delta=1e-4,
-            ),
-            tf.keras.callbacks.ModelCheckpoint(
-                filepath=self.get_keras_saved_path(self._temp_folder),
-                monitor="val_loss",
-                save_best_only=True,
-                save_weights_only=True,
-            ),
-            tf.keras.callbacks.TerminateOnNaN(),
-        ]
-
-        print("Getting batched_data")
-        if train_df is None:
-            print("Using cached training data")
-            train_data = TFTDataCache.get("train")
-        else:
-            train_data = self._batch_data(train_df)
-
-        if valid_df is None:
-            print("Using cached validation data")
-            valid_data = TFTDataCache.get("valid")
-        else:
-            valid_data = self._batch_data(valid_df)
-
-        print("Using keras standard fit")
-
-        def _unpack(data):
-            return (
-                data["inputs"],
-                data["outputs"],
-                self._get_active_locations(data["active_entries"]),
-            )
-
-        # Unpack without sample weights
-        data, labels, active_flags = _unpack(train_data)
-        val_data, val_labels, val_flags = _unpack(valid_data)
-
-        all_callbacks = callbacks
-
-        self.model.fit(
-            x=data,
-            y=np.concatenate([labels, labels, labels], axis=-1),
-            sample_weight=active_flags,
-            epochs=self.num_epochs,
-            batch_size=self.minibatch_size,
-            validation_data=(
-                val_data,
-                np.concatenate([val_labels, val_labels, val_labels], axis=-1),
-                val_flags,
-            ),
-            callbacks=all_callbacks,
-            shuffle=True,
-            use_multiprocessing=True,
-            workers=self.n_multiprocessing_workers,
-        )
-
-        # Load best checkpoint again
-        tmp_checkpont = self.get_keras_saved_path(self._temp_folder)
-        if os.path.exists(tmp_checkpont):
-            self.load(self._temp_folder, use_keras_loadings=True)
-
-        else:
-            print("Cannot load from {}, skipping ...".format(self._temp_folder))
-
-    def evaluate(self, data=None, eval_metric="loss"):
-        """Applies evaluation metric to the training data.
-
-        Args:
-          data: Dataframe for evaluation
-          eval_metric: Evaluation metic to return, based on model definition.
-
-        Returns:
-          Computed evaluation loss.
-        """
-
-        if data is None:
-            print("Using cached validation data")
-            raw_data = TFTDataCache.get("valid")
-        else:
-            raw_data = self._batch_data(data)
-
-        inputs = raw_data["inputs"]
-        outputs = raw_data["outputs"]
-        active_entries = self._get_active_locations(raw_data["active_entries"])
-
-        metric_values = self.model.evaluate(
-            x=inputs,
-            y=np.concatenate([outputs, outputs, outputs], axis=-1),
-            sample_weight=active_entries,
-            workers=16,
-            use_multiprocessing=True,
-        )
-
-        metrics = pd.Series(metric_values, self.model.metrics_names)
-
-        return metrics[eval_metric]
-
-    def predict(self, df, return_targets=False):
-        """Computes predictions for a given input dataset.
-
-        Args:
-          df: Input dataframe
-          return_targets: Whether to also return outputs aligned with predictions to
-            facilitate evaluation
-
-        Returns:
-          Input dataframe or tuple of (input dataframe, aligned output dataframe).
-        """
-
-        data = self._batch_data(df)
-
-        inputs = data["inputs"]
-        time = data["time"]
-        identifier = data["identifier"]
-        outputs = data["outputs"]
-
-        combined = self.model.predict(inputs, workers=16, use_multiprocessing=True, batch_size=self.minibatch_size)
-
-        # Format output_csv
-        if self.output_size != 1:
-            raise NotImplementedError("Current version only supports 1D targets!")
-
-        def format_outputs(prediction):
-            """Returns formatted dataframes for prediction."""
-
-            flat_prediction = pd.DataFrame(
-                prediction[:, :, 0],
-                columns=["t+{}".format(i) for i in range(self.time_steps - self.num_encoder_steps)],
-            )
-            cols = list(flat_prediction.columns)
-            flat_prediction["forecast_time"] = time[:, self.num_encoder_steps - 1, 0]
-            flat_prediction["identifier"] = identifier[:, 0, 0]
-
-            # Arrange in order
-            return flat_prediction[["forecast_time", "identifier"] + cols]
-
-        # Extract predictions for each quantile into different entries
-        process_map = {
-            "p{}".format(int(q * 100)): combined[Ellipsis, i * self.output_size : (i + 1) * self.output_size]
-            for i, q in enumerate(self.quantiles)
-        }
-
-        if return_targets:
-            # Add targets if relevant
-            process_map["targets"] = outputs
-
-        return {k: format_outputs(process_map[k]) for k in process_map}
-
-    def get_attention(self, df):
-        """Computes TFT attention weights for a given dataset.
-
-        Args:
-          df: Input dataframe
-
-        Returns:
-            Dictionary of numpy arrays for temporal attention weights and variable
-              selection weights, along with their identifiers and time indices
-        """
-
-        data = self._batch_data(df)
-        inputs = data["inputs"]
-        identifiers = data["identifier"]
-        time = data["time"]
-
-        def get_batch_attention_weights(input_batch):
-            """Returns weights for a given minibatch of data."""
-            input_placeholder = self._input_placeholder
-            attention_weights = {}
-            for k in self._attention_components:
-                attention_weight = tf.keras.backend.get_session().run(
-                    self._attention_components[k],
-                    {input_placeholder: input_batch.astype(np.float32)},
-                )
-                attention_weights[k] = attention_weight
-            return attention_weights
-
-        # Compute number of batches
-        batch_size = self.minibatch_size
-        n = inputs.shape[0]
-        num_batches = n // batch_size
-        if n - (num_batches * batch_size) > 0:
-            num_batches += 1
-
-        # Split up inputs into batches
-        batched_inputs = [inputs[i * batch_size : (i + 1) * batch_size, Ellipsis] for i in range(num_batches)]
-
-        # Get attention weights, while avoiding large memory increases
-        attention_by_batch = [get_batch_attention_weights(batch) for batch in batched_inputs]
-        attention_weights = {}
-        for k in self._attention_components:
-            attention_weights[k] = []
-            for batch_weights in attention_by_batch:
-                attention_weights[k].append(batch_weights[k])
-
-            if len(attention_weights[k][0].shape) == 4:
-                tmp = np.concatenate(attention_weights[k], axis=1)
-            else:
-                tmp = np.concatenate(attention_weights[k], axis=0)
-
-            del attention_weights[k]
-            gc.collect()
-            attention_weights[k] = tmp
-
-        attention_weights["identifiers"] = identifiers[:, 0, 0]
-        attention_weights["time"] = time[:, :, 0]
-
-        return attention_weights
-
-    # Serialisation.
-    def reset_temp_folder(self):
-        """Deletes and recreates folder with temporary Keras training outputs."""
-        print("Resetting temp folder...")
-        utils.create_folder_if_not_exist(self._temp_folder)
-        shutil.rmtree(self._temp_folder)
-        os.makedirs(self._temp_folder)
-
-    def get_keras_saved_path(self, model_folder):
-        """Returns path to keras checkpoint."""
-        return os.path.join(model_folder, "{}.check".format(self.name))
-
-    def save(self, model_folder):
-        """Saves optimal TFT weights.
-
-        Args:
-          model_folder: Location to serialze model.
-        """
-        # Allows for direct serialisation of tensorflow variables to avoid spurious
-        # issue with Keras that leads to different performance evaluation results
-        # when model is reloaded (https://github.com/keras-team/keras/issues/4875).
-
-        utils.save(
-            tf.keras.backend.get_session(),
-            model_folder,
-            cp_name=self.name,
-            scope=self.name,
-        )
-
-    def load(self, model_folder, use_keras_loadings=False):
-        """Loads TFT weights.
-
-        Args:
-          model_folder: Folder containing serialized models.
-          use_keras_loadings: Whether to load from Keras checkpoint.
-
-        Returns:
-
-        """
-        if use_keras_loadings:
-            # Loads temporary Keras model saved during training.
-            serialisation_path = self.get_keras_saved_path(model_folder)
-            print("Loading model from {}".format(serialisation_path))
-            self.model.load_weights(serialisation_path)
-        else:
-            # Loads tensorflow graph for optimal models.
-            utils.load(
-                tf.keras.backend.get_session(),
-                model_folder,
-                cp_name=self.name,
-                scope=self.name,
-            )
-
-    @classmethod
-    def get_hyperparm_choices(cls):
-        """Returns hyperparameter ranges for random search."""
-        return {
-            "dropout_rate": [0.1, 0.2, 0.3, 0.4, 0.5, 0.7, 0.9],
-            "hidden_layer_size": [10, 20, 40, 80, 160, 240, 320],
-            "minibatch_size": [64, 128, 256],
-            "learning_rate": [1e-4, 1e-3, 1e-2],
-            "max_gradient_norm": [0.01, 1.0, 100.0],
-            "num_heads": [1, 4],
-            "stack_size": [1],
-        }
+# coding=utf-8
+# Copyright 2020 The Google Research Authors.
+#
+# Licensed under the Apache License, Version 2.0 (the "License");
+# you may not use this file except in compliance with the License.
+# You may obtain a copy of the License at
+#
+#     http://www.apache.org/licenses/LICENSE-2.0
+#
+# Unless required by applicable law or agreed to in writing, software
+# distributed under the License is distributed on an "AS IS" BASIS,
+# WITHOUT WARRANTIES OR CONDITIONS OF ANY KIND, either express or implied.
+# See the License for the specific language governing permissions and
+# limitations under the License.
+
+# Lint as: python3
+"""Temporal Fusion Transformer Model.
+
+Contains the full TFT architecture and associated components. Defines functions
+for training, evaluation and prediction using simple Pandas Dataframe inputs.
+"""
+
+from __future__ import absolute_import, division, print_function
+
+import gc
+import json
+import os
+import shutil
+
+import data_formatters.base
+import libs.utils as utils
+import numpy as np
+import pandas as pd
+import tensorflow as tf
+
+# Layer definitions.
+concat = tf.keras.backend.concatenate
+stack = tf.keras.backend.stack
+K = tf.keras.backend
+Add = tf.keras.layers.Add
+LayerNorm = tf.keras.layers.LayerNormalization
+Dense = tf.keras.layers.Dense
+Multiply = tf.keras.layers.Multiply
+Dropout = tf.keras.layers.Dropout
+Activation = tf.keras.layers.Activation
+Lambda = tf.keras.layers.Lambda
+
+# Default input types.
+InputTypes = data_formatters.base.InputTypes
+
+
+# Layer utility functions.
+def linear_layer(size, activation=None, use_time_distributed=False, use_bias=True):
+    """Returns simple Keras linear layer.
+
+    Args:
+      size: Output size
+      activation: Activation function to apply if required
+      use_time_distributed: Whether to apply layer across time
+      use_bias: Whether bias should be included in layer
+    """
+    linear = tf.keras.layers.Dense(size, activation=activation, use_bias=use_bias)
+    if use_time_distributed:
+        linear = tf.keras.layers.TimeDistributed(linear)
+    return linear
+
+
+def apply_mlp(
+    inputs,
+    hidden_size,
+    output_size,
+    output_activation=None,
+    hidden_activation="tanh",
+    use_time_distributed=False,
+):
+    """Applies simple feed-forward network to an input.
+
+    Args:
+      inputs: MLP inputs
+      hidden_size: Hidden state size
+      output_size: Output size of MLP
+      output_activation: Activation function to apply on output
+      hidden_activation: Activation function to apply on input
+      use_time_distributed: Whether to apply across time
+
+    Returns:
+      Tensor for MLP outputs.
+    """
+    if use_time_distributed:
+        hidden = tf.keras.layers.TimeDistributed(tf.keras.layers.Dense(hidden_size, activation=hidden_activation))(
+            inputs
+        )
+        return tf.keras.layers.TimeDistributed(tf.keras.layers.Dense(output_size, activation=output_activation))(hidden)
+    else:
+        hidden = tf.keras.layers.Dense(hidden_size, activation=hidden_activation)(inputs)
+        return tf.keras.layers.Dense(output_size, activation=output_activation)(hidden)
+
+
+def apply_gating_layer(x, hidden_layer_size, dropout_rate=None, use_time_distributed=True, activation=None):
+    """Applies a Gated Linear Unit (GLU) to an input.
+
+    Args:
+      x: Input to gating layer
+      hidden_layer_size: Dimension of GLU
+      dropout_rate: Dropout rate to apply if any
+      use_time_distributed: Whether to apply across time
+      activation: Activation function to apply to the linear feature transform if
+        necessary
+
+    Returns:
+      Tuple of tensors for: (GLU output, gate)
+    """
+
+    if dropout_rate is not None:
+        x = tf.keras.layers.Dropout(dropout_rate)(x)
+
+    if use_time_distributed:
+        activation_layer = tf.keras.layers.TimeDistributed(
+            tf.keras.layers.Dense(hidden_layer_size, activation=activation)
+        )(x)
+        gated_layer = tf.keras.layers.TimeDistributed(tf.keras.layers.Dense(hidden_layer_size, activation="sigmoid"))(x)
+    else:
+        activation_layer = tf.keras.layers.Dense(hidden_layer_size, activation=activation)(x)
+        gated_layer = tf.keras.layers.Dense(hidden_layer_size, activation="sigmoid")(x)
+
+    return tf.keras.layers.Multiply()([activation_layer, gated_layer]), gated_layer
+
+
+def add_and_norm(x_list):
+    """Applies skip connection followed by layer normalisation.
+
+    Args:
+      x_list: List of inputs to sum for skip connection
+
+    Returns:
+      Tensor output from layer.
+    """
+    tmp = Add()(x_list)
+    tmp = LayerNorm()(tmp)
+    return tmp
+
+
+def gated_residual_network(
+    x,
+    hidden_layer_size,
+    output_size=None,
+    dropout_rate=None,
+    use_time_distributed=True,
+    additional_context=None,
+    return_gate=False,
+):
+    """Applies the gated residual network (GRN) as defined in paper.
+
+    Args:
+      x: Network inputs
+      hidden_layer_size: Internal state size
+      output_size: Size of output layer
+      dropout_rate: Dropout rate if dropout is applied
+      use_time_distributed: Whether to apply network across time dimension
+      additional_context: Additional context vector to use if relevant
+      return_gate: Whether to return GLU gate for diagnostic purposes
+
+    Returns:
+      Tuple of tensors for: (GRN output, GLU gate)
+    """
+
+    # Setup skip connection
+    if output_size is None:
+        output_size = hidden_layer_size
+        skip = x
+    else:
+        linear = Dense(output_size)
+        if use_time_distributed:
+            linear = tf.keras.layers.TimeDistributed(linear)
+        skip = linear(x)
+
+    # Apply feedforward network
+    hidden = linear_layer(hidden_layer_size, activation=None, use_time_distributed=use_time_distributed)(x)
+    if additional_context is not None:
+        hidden = hidden + linear_layer(
+            hidden_layer_size,
+            activation=None,
+            use_time_distributed=use_time_distributed,
+            use_bias=False,
+        )(additional_context)
+    hidden = tf.keras.layers.Activation("elu")(hidden)
+    hidden = linear_layer(hidden_layer_size, activation=None, use_time_distributed=use_time_distributed)(hidden)
+
+    gating_layer, gate = apply_gating_layer(
+        hidden,
+        output_size,
+        dropout_rate=dropout_rate,
+        use_time_distributed=use_time_distributed,
+        activation=None,
+    )
+
+    if return_gate:
+        return add_and_norm([skip, gating_layer]), gate
+    else:
+        return add_and_norm([skip, gating_layer])
+
+
+# Attention Components.
+def get_decoder_mask(self_attn_inputs):
+    """Returns causal mask to apply for self-attention layer.
+
+    Args:
+      self_attn_inputs: Inputs to self attention layer to determine mask shape
+    """
+    len_s = tf.shape(self_attn_inputs)[1]
+    bs = tf.shape(self_attn_inputs)[:1]
+    mask = K.cumsum(tf.eye(len_s, batch_shape=bs), 1)
+    return mask
+
+
+class ScaledDotProductAttention:
+    """Defines scaled dot product attention layer.
+
+    Attributes:
+      dropout: Dropout rate to use
+      activation: Normalisation function for scaled dot product attention (e.g.
+        softmax by default)
+    """
+
+    def __init__(self, attn_dropout=0.0):
+        self.dropout = Dropout(attn_dropout)
+        self.activation = Activation("softmax")
+
+    def __call__(self, q, k, v, mask):
+        """Applies scaled dot product attention.
+
+        Args:
+          q: Queries
+          k: Keys
+          v: Values
+          mask: Masking if required -- sets softmax to very large value
+
+        Returns:
+          Tuple of (layer outputs, attention weights)
+        """
+        temper = tf.sqrt(tf.cast(tf.shape(k)[-1], dtype="float32"))
+        attn = Lambda(lambda x: K.batch_dot(x[0], x[1], axes=[2, 2]) / temper)([q, k])  # shape=(batch, q, k)
+        if mask is not None:
+            mmask = Lambda(lambda x: (-1e9) * (1.0 - K.cast(x, "float32")))(mask)  # setting to infinity
+            attn = Add()([attn, mmask])
+        attn = self.activation(attn)
+        attn = self.dropout(attn)
+        output = Lambda(lambda x: K.batch_dot(x[0], x[1]))([attn, v])
+        return output, attn
+
+
+class InterpretableMultiHeadAttention:
+    """Defines interpretable multi-head attention layer.
+
+    Attributes:
+      n_head: Number of heads
+      d_k: Key/query dimensionality per head
+      d_v: Value dimensionality
+      dropout: Dropout rate to apply
+      qs_layers: List of queries across heads
+      ks_layers: List of keys across heads
+      vs_layers: List of values across heads
+      attention: Scaled dot product attention layer
+      w_o: Output weight matrix to project internal state to the original TFT
+        state size
+    """
+
+    def __init__(self, n_head, d_model, dropout):
+        """Initialises layer.
+
+        Args:
+          n_head: Number of heads
+          d_model: TFT state dimensionality
+          dropout: Dropout discard rate
+        """
+
+        self.n_head = n_head
+        self.d_k = self.d_v = d_k = d_v = d_model // n_head
+        self.dropout = dropout
+
+        self.qs_layers = []
+        self.ks_layers = []
+        self.vs_layers = []
+
+        # Use same value layer to facilitate interp
+        vs_layer = Dense(d_v, use_bias=False)
+
+        for _ in range(n_head):
+            self.qs_layers.append(Dense(d_k, use_bias=False))
+            self.ks_layers.append(Dense(d_k, use_bias=False))
+            self.vs_layers.append(vs_layer)  # use same vs_layer
+
+        self.attention = ScaledDotProductAttention()
+        self.w_o = Dense(d_model, use_bias=False)
+
+    def __call__(self, q, k, v, mask=None):
+        """Applies interpretable multihead attention.
+
+        Using T to denote the number of time steps fed into the transformer.
+
+        Args:
+          q: Query tensor of shape=(?, T, d_model)
+          k: Key of shape=(?, T, d_model)
+          v: Values of shape=(?, T, d_model)
+          mask: Masking if required with shape=(?, T, T)
+
+        Returns:
+          Tuple of (layer outputs, attention weights)
+        """
+        n_head = self.n_head
+
+        heads = []
+        attns = []
+        for i in range(n_head):
+            qs = self.qs_layers[i](q)
+            ks = self.ks_layers[i](k)
+            vs = self.vs_layers[i](v)
+            head, attn = self.attention(qs, ks, vs, mask)
+
+            head_dropout = Dropout(self.dropout)(head)
+            heads.append(head_dropout)
+            attns.append(attn)
+        head = K.stack(heads) if n_head > 1 else heads[0]
+        attn = K.stack(attns)
+
+        outputs = K.mean(head, axis=0) if n_head > 1 else head
+        outputs = self.w_o(outputs)
+        outputs = Dropout(self.dropout)(outputs)  # output dropout
+
+        return outputs, attn
+
+
+class TFTDataCache:
+    """Caches data for the TFT."""
+
+    _data_cache = {}
+
+    @classmethod
+    def update(cls, data, key):
+        """Updates cached data.
+
+        Args:
+          data: Source to update
+          key: Key to dictionary location
+        """
+        cls._data_cache[key] = data
+
+    @classmethod
+    def get(cls, key):
+        """Returns data stored at key location."""
+        return cls._data_cache[key].copy()
+
+    @classmethod
+    def contains(cls, key):
+        """Returns boolean indicating whether key is present in cache."""
+
+        return key in cls._data_cache
+
+
+# TFT model definitions.
+class TemporalFusionTransformer:
+    """Defines Temporal Fusion Transformer.
+
+    Attributes:
+      name: Name of model
+      time_steps: Total number of input time steps per forecast date (i.e. Width
+        of Temporal fusion decoder N)
+      input_size: Total number of inputs
+      output_size: Total number of outputs
+      category_counts: Number of categories per categorical variable
+      n_multiprocessing_workers: Number of workers to use for parallel
+        computations
+      column_definition: List of tuples of (string, DataType, InputType) that
+        define each column
+      quantiles: Quantiles to forecast for TFT
+      use_cudnn: Whether to use Keras CuDNNLSTM or standard LSTM layers
+      hidden_layer_size: Internal state size of TFT
+      dropout_rate: Dropout discard rate
+      max_gradient_norm: Maximum norm for gradient clipping
+      learning_rate: Initial learning rate of ADAM optimizer
+      minibatch_size: Size of minibatches for training
+      num_epochs: Maximum number of epochs for training
+      early_stopping_patience: Maximum number of iterations of non-improvement
+        before early stopping kicks in
+      num_encoder_steps: Size of LSTM encoder -- i.e. number of past time steps
+        before forecast date to use
+      num_stacks: Number of self-attention layers to apply (default is 1 for basic
+        TFT)
+      num_heads: Number of heads for interpretable mulit-head attention
+      model: Keras model for TFT
+    """
+
+    def __init__(self, raw_params, use_cudnn=False):
+        """Builds TFT from parameters.
+
+        Args:
+          raw_params: Parameters to define TFT
+          use_cudnn: Whether to use CUDNN GPU optimised LSTM
+        """
+
+        self.name = self.__class__.__name__
+
+        params = dict(raw_params)  # copy locally
+
+        # Data parameters
+        self.time_steps = int(params["total_time_steps"])
+        self.input_size = int(params["input_size"])
+        self.output_size = int(params["output_size"])
+        self.category_counts = json.loads(str(params["category_counts"]))
+        self.n_multiprocessing_workers = int(params["multiprocessing_workers"])
+
+        # Relevant indices for TFT
+        self._input_obs_loc = json.loads(str(params["input_obs_loc"]))
+        self._static_input_loc = json.loads(str(params["static_input_loc"]))
+        self._known_regular_input_idx = json.loads(str(params["known_regular_inputs"]))
+        self._known_categorical_input_idx = json.loads(str(params["known_categorical_inputs"]))
+
+        self.column_definition = params["column_definition"]
+
+        # Network params
+        self.quantiles = [0.1, 0.5, 0.9]
+        self.use_cudnn = use_cudnn  # Whether to use GPU optimised LSTM
+        self.hidden_layer_size = int(params["hidden_layer_size"])
+        self.dropout_rate = float(params["dropout_rate"])
+        self.max_gradient_norm = float(params["max_gradient_norm"])
+        self.learning_rate = float(params["learning_rate"])
+        self.minibatch_size = int(params["minibatch_size"])
+        self.num_epochs = int(params["num_epochs"])
+        self.early_stopping_patience = int(params["early_stopping_patience"])
+
+        self.num_encoder_steps = int(params["num_encoder_steps"])
+        self.num_stacks = int(params["stack_size"])
+        self.num_heads = int(params["num_heads"])
+
+        # Serialisation options
+        self._temp_folder = os.path.join(params["model_folder"], "tmp")
+        self.reset_temp_folder()
+
+        # Extra components to store Tensorflow nodes for attention computations
+        self._input_placeholder = None
+        self._attention_components = None
+        self._prediction_parts = None
+
+        print("*** {} params ***".format(self.name))
+        for k in params:
+            print("# {} = {}".format(k, params[k]))
+
+        # Build model
+        self.model = self.build_model()
+
+    def get_tft_embeddings(self, all_inputs):
+        """Transforms raw inputs to embeddings.
+
+        Applies linear transformation onto continuous variables and uses embeddings
+        for categorical variables.
+
+        Args:
+          all_inputs: Inputs to transform
+
+        Returns:
+          Tensors for transformed inputs.
+        """
+
+        time_steps = self.time_steps
+
+        # Sanity checks
+        for i in self._known_regular_input_idx:
+            if i in self._input_obs_loc:
+                raise ValueError("Observation cannot be known a priori!")
+        for i in self._input_obs_loc:
+            if i in self._static_input_loc:
+                raise ValueError("Observation cannot be static!")
+
+        if all_inputs.get_shape().as_list()[-1] != self.input_size:
+            raise ValueError(
+                "Illegal number of inputs! Inputs observed={}, expected={}".format(
+                    all_inputs.get_shape().as_list()[-1], self.input_size
+                )
+            )
+
+        num_categorical_variables = len(self.category_counts)
+        num_regular_variables = self.input_size - num_categorical_variables
+
+        embedding_sizes = [self.hidden_layer_size for i, size in enumerate(self.category_counts)]
+
+        embeddings = []
+        for i in range(num_categorical_variables):
+            embedding = tf.keras.Sequential(
+                [
+                    tf.keras.layers.InputLayer([time_steps]),
+                    tf.keras.layers.Embedding(
+                        self.category_counts[i],
+                        embedding_sizes[i],
+                        input_length=time_steps,
+                        dtype=tf.float32,
+                    ),
+                ]
+            )
+            embeddings.append(embedding)
+
+        regular_inputs, categorical_inputs = (
+            all_inputs[:, :, :num_regular_variables],
+            all_inputs[:, :, num_regular_variables:],
+        )
+
+        embedded_inputs = [embeddings[i](categorical_inputs[Ellipsis, i]) for i in range(num_categorical_variables)]
+
+        # Static inputs
+        if self._static_input_loc:
+            static_inputs = [
+                tf.keras.layers.Dense(self.hidden_layer_size)(regular_inputs[:, 0, i : i + 1])
+                for i in range(num_regular_variables)
+                if i in self._static_input_loc
+            ] + [
+                embedded_inputs[i][:, 0, :]
+                for i in range(num_categorical_variables)
+                if i + num_regular_variables in self._static_input_loc
+            ]
+            static_inputs = tf.keras.backend.stack(static_inputs, axis=1)
+
+        else:
+            static_inputs = None
+
+        def convert_real_to_embedding(x):
+            """Applies linear transformation for time-varying inputs."""
+            return tf.keras.layers.TimeDistributed(tf.keras.layers.Dense(self.hidden_layer_size))(x)
+
+        # Targets
+        obs_inputs = tf.keras.backend.stack(
+            [convert_real_to_embedding(regular_inputs[Ellipsis, i : i + 1]) for i in self._input_obs_loc],
+            axis=-1,
+        )
+
+        # Observed (a prioir unknown) inputs
+        wired_embeddings = []
+        for i in range(num_categorical_variables):
+            if i not in self._known_categorical_input_idx and i + num_regular_variables not in self._input_obs_loc:
+                e = embeddings[i](categorical_inputs[:, :, i])
+                wired_embeddings.append(e)
+
+        unknown_inputs = []
+        for i in range(regular_inputs.shape[-1]):
+            if i not in self._known_regular_input_idx and i not in self._input_obs_loc:
+                e = convert_real_to_embedding(regular_inputs[Ellipsis, i : i + 1])
+                unknown_inputs.append(e)
+
+        if unknown_inputs + wired_embeddings:
+            unknown_inputs = tf.keras.backend.stack(unknown_inputs + wired_embeddings, axis=-1)
+        else:
+            unknown_inputs = None
+
+        # A priori known inputs
+        known_regular_inputs = [
+            convert_real_to_embedding(regular_inputs[Ellipsis, i : i + 1])
+            for i in self._known_regular_input_idx
+            if i not in self._static_input_loc
+        ]
+        known_categorical_inputs = [
+            embedded_inputs[i]
+            for i in self._known_categorical_input_idx
+            if i + num_regular_variables not in self._static_input_loc
+        ]
+
+        known_combined_layer = tf.keras.backend.stack(known_regular_inputs + known_categorical_inputs, axis=-1)
+
+        return unknown_inputs, known_combined_layer, obs_inputs, static_inputs
+
+    def _get_single_col_by_type(self, input_type):
+        """Returns name of single column for input type."""
+
+        return utils.get_single_col_by_input_type(input_type, self.column_definition)
+
+    def training_data_cached(self):
+        """Returns boolean indicating if training data has been cached."""
+
+        return TFTDataCache.contains("train") and TFTDataCache.contains("valid")
+
+    def cache_batched_data(self, data, cache_key, num_samples=-1):
+        """Batches and caches data once for using during training.
+
+        Args:
+          data: Data to batch and cache
+          cache_key: Key used for cache
+          num_samples: Maximum number of samples to extract (-1 to use all data)
+        """
+
+        if num_samples > 0:
+            TFTDataCache.update(self._batch_sampled_data(data, max_samples=num_samples), cache_key)
+        else:
+            TFTDataCache.update(self._batch_data(data), cache_key)
+
+        print('Cached data "{}" updated'.format(cache_key))
+
+    def _batch_sampled_data(self, data, max_samples):
+        """Samples segments into a compatible format.
+
+        Args:
+          data: Sources data to sample and batch
+          max_samples: Maximum number of samples in batch
+
+        Returns:
+          Dictionary of batched data with the maximum samples specified.
+        """
+
+        if max_samples < 1:
+            raise ValueError("Illegal number of samples specified! samples={}".format(max_samples))
+
+        id_col = self._get_single_col_by_type(InputTypes.ID)
+        time_col = self._get_single_col_by_type(InputTypes.TIME)
+
+        data.sort_values(by=[id_col, time_col], inplace=True)
+
+        print("Getting valid sampling locations.")
+        valid_sampling_locations = []
+        split_data_map = {}
+        for identifier, df in data.groupby(id_col):
+            print("Getting locations for {}".format(identifier))
+            num_entries = len(df)
+            if num_entries >= self.time_steps:
+                valid_sampling_locations += [
+                    (identifier, self.time_steps + i) for i in range(num_entries - self.time_steps + 1)
+                ]
+            split_data_map[identifier] = df
+
+        inputs = np.zeros((max_samples, self.time_steps, self.input_size))
+        outputs = np.zeros((max_samples, self.time_steps, self.output_size))
+        time = np.empty((max_samples, self.time_steps, 1), dtype=object)
+        identifiers = np.empty((max_samples, self.time_steps, 1), dtype=object)
+
+        if max_samples > 0 and len(valid_sampling_locations) > max_samples:
+            print("Extracting {} samples...".format(max_samples))
+            ranges = [
+                valid_sampling_locations[i]
+                for i in np.random.choice(len(valid_sampling_locations), max_samples, replace=False)
+            ]
+        else:
+            print("Max samples={} exceeds # available segments={}".format(max_samples, len(valid_sampling_locations)))
+            ranges = valid_sampling_locations
+
+        id_col = self._get_single_col_by_type(InputTypes.ID)
+        time_col = self._get_single_col_by_type(InputTypes.TIME)
+        target_col = self._get_single_col_by_type(InputTypes.TARGET)
+        input_cols = [tup[0] for tup in self.column_definition if tup[2] not in {InputTypes.ID, InputTypes.TIME}]
+
+        for i, tup in enumerate(ranges):
+            if (i + 1 % 1000) == 0:
+                print(i + 1, "of", max_samples, "samples done...")
+            identifier, start_idx = tup
+            sliced = split_data_map[identifier].iloc[start_idx - self.time_steps : start_idx]
+            inputs[i, :, :] = sliced[input_cols]
+            outputs[i, :, :] = sliced[[target_col]]
+            time[i, :, 0] = sliced[time_col]
+            identifiers[i, :, 0] = sliced[id_col]
+
+        sampled_data = {
+            "inputs": inputs,
+            "outputs": outputs[:, self.num_encoder_steps :, :],
+            "active_entries": np.ones_like(outputs[:, self.num_encoder_steps :, :]),
+            "time": time,
+            "identifier": identifiers,
+        }
+
+        return sampled_data
+
+    def _batch_data(self, data):
+        """Batches data for training.
+
+        Converts raw dataframe from a 2-D tabular format to a batched 3-D array
+        to feed into Keras model.
+
+        Args:
+          data: DataFrame to batch
+
+        Returns:
+          Batched Numpy array with shape=(?, self.time_steps, self.input_size)
+        """
+
+        # Functions.
+        def _batch_single_entity(input_data):
+            time_steps = len(input_data)
+            lags = self.time_steps
+            x = input_data.values
+            if time_steps >= lags:
+                return np.stack([x[i : time_steps - (lags - 1) + i, :] for i in range(lags)], axis=1)
+
+            else:
+                return None
+
+        id_col = self._get_single_col_by_type(InputTypes.ID)
+        time_col = self._get_single_col_by_type(InputTypes.TIME)
+        target_col = self._get_single_col_by_type(InputTypes.TARGET)
+        input_cols = [tup[0] for tup in self.column_definition if tup[2] not in {InputTypes.ID, InputTypes.TIME}]
+
+        data_map = {}
+        for _, sliced in data.groupby(id_col):
+
+            col_mappings = {
+                "identifier": [id_col],
+                "time": [time_col],
+                "outputs": [target_col],
+                "inputs": input_cols,
+            }
+
+            for k in col_mappings:
+                cols = col_mappings[k]
+                arr = _batch_single_entity(sliced[cols].copy())
+
+                if k not in data_map:
+                    data_map[k] = [arr]
+                else:
+                    data_map[k].append(arr)
+
+        # Combine all data
+        for k in data_map:
+            # Wendi: Avoid returning None when the length is not enough
+            data_map[k] = np.concatenate([i for i in data_map[k] if i is not None], axis=0)
+
+        # Shorten target so we only get decoder steps
+        data_map["outputs"] = data_map["outputs"][:, self.num_encoder_steps :, :]
+
+        active_entries = np.ones_like(data_map["outputs"])
+        if "active_entries" not in data_map:
+            data_map["active_entries"] = active_entries
+        else:
+            data_map["active_entries"].append(active_entries)
+
+        return data_map
+
+    def _get_active_locations(self, x):
+        """Formats sample weights for Keras training."""
+        return (np.sum(x, axis=-1) > 0.0) * 1.0
+
+    def _build_base_graph(self):
+        """Returns graph defining layers of the TFT."""
+
+        # Size definitions.
+        time_steps = self.time_steps
+        combined_input_size = self.input_size
+        encoder_steps = self.num_encoder_steps
+
+        # Inputs.
+        all_inputs = tf.keras.layers.Input(
+            shape=(
+                time_steps,
+                combined_input_size,
+            )
+        )
+
+        (
+            unknown_inputs,
+            known_combined_layer,
+            obs_inputs,
+            static_inputs,
+        ) = self.get_tft_embeddings(all_inputs)
+
+        # Isolate known and observed historical inputs.
+        if unknown_inputs is not None:
+            historical_inputs = concat(
+                [
+                    unknown_inputs[:, :encoder_steps, :],
+                    known_combined_layer[:, :encoder_steps, :],
+                    obs_inputs[:, :encoder_steps, :],
+                ],
+                axis=-1,
+            )
+        else:
+            historical_inputs = concat(
+                [
+                    known_combined_layer[:, :encoder_steps, :],
+                    obs_inputs[:, :encoder_steps, :],
+                ],
+                axis=-1,
+            )
+
+        # Isolate only known future inputs.
+        future_inputs = known_combined_layer[:, encoder_steps:, :]
+
+        def static_combine_and_mask(embedding):
+            """Applies variable selection network to static inputs.
+
+            Args:
+              embedding: Transformed static inputs
+
+            Returns:
+              Tensor output for variable selection network
+            """
+
+            # Add temporal features
+            _, num_static, _ = embedding.get_shape().as_list()
+
+            flatten = tf.keras.layers.Flatten()(embedding)
+
+            # Nonlinear transformation with gated residual network.
+            mlp_outputs = gated_residual_network(
+                flatten,
+                self.hidden_layer_size,
+                output_size=num_static,
+                dropout_rate=self.dropout_rate,
+                use_time_distributed=False,
+                additional_context=None,
+            )
+
+            sparse_weights = tf.keras.layers.Activation("softmax")(mlp_outputs)
+            sparse_weights = K.expand_dims(sparse_weights, axis=-1)
+
+            trans_emb_list = []
+            for i in range(num_static):
+                e = gated_residual_network(
+                    embedding[:, i : i + 1, :],
+                    self.hidden_layer_size,
+                    dropout_rate=self.dropout_rate,
+                    use_time_distributed=False,
+                )
+                trans_emb_list.append(e)
+
+            transformed_embedding = concat(trans_emb_list, axis=1)
+
+            combined = tf.keras.layers.Multiply()([sparse_weights, transformed_embedding])
+
+            static_vec = K.sum(combined, axis=1)
+
+            return static_vec, sparse_weights
+
+        static_encoder, static_weights = static_combine_and_mask(static_inputs)
+
+        static_context_variable_selection = gated_residual_network(
+            static_encoder,
+            self.hidden_layer_size,
+            dropout_rate=self.dropout_rate,
+            use_time_distributed=False,
+        )
+        static_context_enrichment = gated_residual_network(
+            static_encoder,
+            self.hidden_layer_size,
+            dropout_rate=self.dropout_rate,
+            use_time_distributed=False,
+        )
+        static_context_state_h = gated_residual_network(
+            static_encoder,
+            self.hidden_layer_size,
+            dropout_rate=self.dropout_rate,
+            use_time_distributed=False,
+        )
+        static_context_state_c = gated_residual_network(
+            static_encoder,
+            self.hidden_layer_size,
+            dropout_rate=self.dropout_rate,
+            use_time_distributed=False,
+        )
+
+        def lstm_combine_and_mask(embedding):
+            """Apply temporal variable selection networks.
+
+            Args:
+              embedding: Transformed inputs.
+
+            Returns:
+              Processed tensor outputs.
+            """
+
+            # Add temporal features
+            _, time_steps, embedding_dim, num_inputs = embedding.get_shape().as_list()
+
+            flatten = K.reshape(embedding, [-1, time_steps, embedding_dim * num_inputs])
+
+            expanded_static_context = K.expand_dims(static_context_variable_selection, axis=1)
+
+            # Variable selection weights
+            mlp_outputs, static_gate = gated_residual_network(
+                flatten,
+                self.hidden_layer_size,
+                output_size=num_inputs,
+                dropout_rate=self.dropout_rate,
+                use_time_distributed=True,
+                additional_context=expanded_static_context,
+                return_gate=True,
+            )
+
+            sparse_weights = tf.keras.layers.Activation("softmax")(mlp_outputs)
+            sparse_weights = tf.expand_dims(sparse_weights, axis=2)
+
+            # Non-linear Processing & weight application
+            trans_emb_list = []
+            for i in range(num_inputs):
+                grn_output = gated_residual_network(
+                    embedding[Ellipsis, i],
+                    self.hidden_layer_size,
+                    dropout_rate=self.dropout_rate,
+                    use_time_distributed=True,
+                )
+                trans_emb_list.append(grn_output)
+
+            transformed_embedding = stack(trans_emb_list, axis=-1)
+
+            combined = tf.keras.layers.Multiply()([sparse_weights, transformed_embedding])
+            temporal_ctx = K.sum(combined, axis=-1)
+
+            return temporal_ctx, sparse_weights, static_gate
+
+        historical_features, historical_flags, _ = lstm_combine_and_mask(historical_inputs)
+        future_features, future_flags, _ = lstm_combine_and_mask(future_inputs)
+
+        # LSTM layer
+        def get_lstm(return_state):
+            """Returns LSTM cell initialized with default parameters."""
+            if self.use_cudnn:
+                lstm = tf.keras.layers.CuDNNLSTM(
+                    self.hidden_layer_size,
+                    return_sequences=True,
+                    return_state=return_state,
+                    stateful=False,
+                )
+            else:
+                lstm = tf.keras.layers.LSTM(
+                    self.hidden_layer_size,
+                    return_sequences=True,
+                    return_state=return_state,
+                    stateful=False,
+                    # Additional params to ensure LSTM matches CuDNN, See TF 2.0 :
+                    # (https://www.tensorflow.org/api_docs/python/tf/keras/layers/LSTM)
+                    activation="tanh",
+                    recurrent_activation="sigmoid",
+                    recurrent_dropout=0,
+                    unroll=False,
+                    use_bias=True,
+                )
+            return lstm
+
+        history_lstm, state_h, state_c = get_lstm(return_state=True)(
+            historical_features,
+            initial_state=[static_context_state_h, static_context_state_c],
+        )
+
+        future_lstm = get_lstm(return_state=False)(future_features, initial_state=[state_h, state_c])
+
+        lstm_layer = concat([history_lstm, future_lstm], axis=1)
+
+        # Apply gated skip connection
+        input_embeddings = concat([historical_features, future_features], axis=1)
+
+        lstm_layer, _ = apply_gating_layer(lstm_layer, self.hidden_layer_size, self.dropout_rate, activation=None)
+        temporal_feature_layer = add_and_norm([lstm_layer, input_embeddings])
+
+        # Static enrichment layers
+        expanded_static_context = K.expand_dims(static_context_enrichment, axis=1)
+        enriched, _ = gated_residual_network(
+            temporal_feature_layer,
+            self.hidden_layer_size,
+            dropout_rate=self.dropout_rate,
+            use_time_distributed=True,
+            additional_context=expanded_static_context,
+            return_gate=True,
+        )
+
+        # Decoder self attention
+        self_attn_layer = InterpretableMultiHeadAttention(
+            self.num_heads, self.hidden_layer_size, dropout=self.dropout_rate
+        )
+
+        mask = get_decoder_mask(enriched)
+        x, self_att = self_attn_layer(enriched, enriched, enriched, mask=mask)
+
+        x, _ = apply_gating_layer(x, self.hidden_layer_size, dropout_rate=self.dropout_rate, activation=None)
+        x = add_and_norm([x, enriched])
+
+        # Nonlinear processing on outputs
+        decoder = gated_residual_network(
+            x,
+            self.hidden_layer_size,
+            dropout_rate=self.dropout_rate,
+            use_time_distributed=True,
+        )
+
+        # Final skip connection
+        decoder, _ = apply_gating_layer(decoder, self.hidden_layer_size, activation=None)
+        transformer_layer = add_and_norm([decoder, temporal_feature_layer])
+
+        # Attention components for explainability
+        attention_components = {
+            # Temporal attention weights
+            "decoder_self_attn": self_att,
+            # Static variable selection weights
+            "static_flags": static_weights[Ellipsis, 0],
+            # Variable selection weights of past inputs
+            "historical_flags": historical_flags[Ellipsis, 0, :],
+            # Variable selection weights of future inputs
+            "future_flags": future_flags[Ellipsis, 0, :],
+        }
+
+        return transformer_layer, all_inputs, attention_components
+
+    def build_model(self):
+        """Build model and defines training losses.
+
+        Returns:
+          Fully defined Keras model.
+        """
+
+        with tf.variable_scope(self.name):
+
+            (
+                transformer_layer,
+                all_inputs,
+                attention_components,
+            ) = self._build_base_graph()
+
+            outputs = tf.keras.layers.TimeDistributed(tf.keras.layers.Dense(self.output_size * len(self.quantiles)))(
+                transformer_layer[Ellipsis, self.num_encoder_steps :, :]
+            )
+
+            self._attention_components = attention_components
+
+            adam = tf.keras.optimizers.Adam(lr=self.learning_rate, clipnorm=self.max_gradient_norm)
+
+            model = tf.keras.Model(inputs=all_inputs, outputs=outputs)
+
+            print(model.summary())
+
+            valid_quantiles = self.quantiles
+            output_size = self.output_size
+
+            class QuantileLossCalculator:
+                """Computes the combined quantile loss for prespecified quantiles.
+
+                Attributes:
+                  quantiles: Quantiles to compute losses
+                """
+
+                def __init__(self, quantiles):
+                    """Initializes computer with quantiles for loss calculations.
+
+                    Args:
+                      quantiles: Quantiles to use for computations.
+                    """
+                    self.quantiles = quantiles
+
+                def quantile_loss(self, a, b):
+                    """Returns quantile loss for specified quantiles.
+
+                    Args:
+                      a: Targets
+                      b: Predictions
+                    """
+                    quantiles_used = set(self.quantiles)
+
+                    loss = 0.0
+                    for i, quantile in enumerate(valid_quantiles):
+                        if quantile in quantiles_used:
+                            loss += utils.tensorflow_quantile_loss(
+                                a[Ellipsis, output_size * i : output_size * (i + 1)],
+                                b[Ellipsis, output_size * i : output_size * (i + 1)],
+                                quantile,
+                            )
+                    return loss
+
+            quantile_loss = QuantileLossCalculator(valid_quantiles).quantile_loss
+
+            model.compile(loss=quantile_loss, optimizer=adam, sample_weight_mode="temporal")
+
+            self._input_placeholder = all_inputs
+
+        return model
+
+    def fit(self, train_df=None, valid_df=None):
+        """Fits deep neural network for given training and validation data.
+
+        Args:
+          train_df: DataFrame for training data
+          valid_df: DataFrame for validation data
+        """
+
+        print("*** Fitting {} ***".format(self.name))
+
+        # Add relevant callbacks
+        callbacks = [
+            tf.keras.callbacks.EarlyStopping(
+                monitor="val_loss",
+                patience=self.early_stopping_patience,
+                min_delta=1e-4,
+            ),
+            tf.keras.callbacks.ModelCheckpoint(
+                filepath=self.get_keras_saved_path(self._temp_folder),
+                monitor="val_loss",
+                save_best_only=True,
+                save_weights_only=True,
+            ),
+            tf.keras.callbacks.TerminateOnNaN(),
+        ]
+
+        print("Getting batched_data")
+        if train_df is None:
+            print("Using cached training data")
+            train_data = TFTDataCache.get("train")
+        else:
+            train_data = self._batch_data(train_df)
+
+        if valid_df is None:
+            print("Using cached validation data")
+            valid_data = TFTDataCache.get("valid")
+        else:
+            valid_data = self._batch_data(valid_df)
+
+        print("Using keras standard fit")
+
+        def _unpack(data):
+            return (
+                data["inputs"],
+                data["outputs"],
+                self._get_active_locations(data["active_entries"]),
+            )
+
+        # Unpack without sample weights
+        data, labels, active_flags = _unpack(train_data)
+        val_data, val_labels, val_flags = _unpack(valid_data)
+
+        all_callbacks = callbacks
+
+        self.model.fit(
+            x=data,
+            y=np.concatenate([labels, labels, labels], axis=-1),
+            sample_weight=active_flags,
+            epochs=self.num_epochs,
+            batch_size=self.minibatch_size,
+            validation_data=(
+                val_data,
+                np.concatenate([val_labels, val_labels, val_labels], axis=-1),
+                val_flags,
+            ),
+            callbacks=all_callbacks,
+            shuffle=True,
+            use_multiprocessing=True,
+            workers=self.n_multiprocessing_workers,
+        )
+
+        # Load best checkpoint again
+        tmp_checkpont = self.get_keras_saved_path(self._temp_folder)
+        if os.path.exists(tmp_checkpont):
+            self.load(self._temp_folder, use_keras_loadings=True)
+
+        else:
+            print("Cannot load from {}, skipping ...".format(self._temp_folder))
+
+    def evaluate(self, data=None, eval_metric="loss"):
+        """Applies evaluation metric to the training data.
+
+        Args:
+          data: Dataframe for evaluation
+          eval_metric: Evaluation metic to return, based on model definition.
+
+        Returns:
+          Computed evaluation loss.
+        """
+
+        if data is None:
+            print("Using cached validation data")
+            raw_data = TFTDataCache.get("valid")
+        else:
+            raw_data = self._batch_data(data)
+
+        inputs = raw_data["inputs"]
+        outputs = raw_data["outputs"]
+        active_entries = self._get_active_locations(raw_data["active_entries"])
+
+        metric_values = self.model.evaluate(
+            x=inputs,
+            y=np.concatenate([outputs, outputs, outputs], axis=-1),
+            sample_weight=active_entries,
+            workers=16,
+            use_multiprocessing=True,
+        )
+
+        metrics = pd.Series(metric_values, self.model.metrics_names)
+
+        return metrics[eval_metric]
+
+    def predict(self, df, return_targets=False):
+        """Computes predictions for a given input dataset.
+
+        Args:
+          df: Input dataframe
+          return_targets: Whether to also return outputs aligned with predictions to
+            facilitate evaluation
+
+        Returns:
+          Input dataframe or tuple of (input dataframe, aligned output dataframe).
+        """
+
+        data = self._batch_data(df)
+
+        inputs = data["inputs"]
+        time = data["time"]
+        identifier = data["identifier"]
+        outputs = data["outputs"]
+
+        combined = self.model.predict(inputs, workers=16, use_multiprocessing=True, batch_size=self.minibatch_size)
+
+        # Format output_csv
+        if self.output_size != 1:
+            raise NotImplementedError("Current version only supports 1D targets!")
+
+        def format_outputs(prediction):
+            """Returns formatted dataframes for prediction."""
+
+            flat_prediction = pd.DataFrame(
+                prediction[:, :, 0],
+                columns=["t+{}".format(i) for i in range(self.time_steps - self.num_encoder_steps)],
+            )
+            cols = list(flat_prediction.columns)
+            flat_prediction["forecast_time"] = time[:, self.num_encoder_steps - 1, 0]
+            flat_prediction["identifier"] = identifier[:, 0, 0]
+
+            # Arrange in order
+            return flat_prediction[["forecast_time", "identifier"] + cols]
+
+        # Extract predictions for each quantile into different entries
+        process_map = {
+            "p{}".format(int(q * 100)): combined[Ellipsis, i * self.output_size : (i + 1) * self.output_size]
+            for i, q in enumerate(self.quantiles)
+        }
+
+        if return_targets:
+            # Add targets if relevant
+            process_map["targets"] = outputs
+
+        return {k: format_outputs(process_map[k]) for k in process_map}
+
+    def get_attention(self, df):
+        """Computes TFT attention weights for a given dataset.
+
+        Args:
+          df: Input dataframe
+
+        Returns:
+            Dictionary of numpy arrays for temporal attention weights and variable
+              selection weights, along with their identifiers and time indices
+        """
+
+        data = self._batch_data(df)
+        inputs = data["inputs"]
+        identifiers = data["identifier"]
+        time = data["time"]
+
+        def get_batch_attention_weights(input_batch):
+            """Returns weights for a given minibatch of data."""
+            input_placeholder = self._input_placeholder
+            attention_weights = {}
+            for k in self._attention_components:
+                attention_weight = tf.keras.backend.get_session().run(
+                    self._attention_components[k],
+                    {input_placeholder: input_batch.astype(np.float32)},
+                )
+                attention_weights[k] = attention_weight
+            return attention_weights
+
+        # Compute number of batches
+        batch_size = self.minibatch_size
+        n = inputs.shape[0]
+        num_batches = n // batch_size
+        if n - (num_batches * batch_size) > 0:
+            num_batches += 1
+
+        # Split up inputs into batches
+        batched_inputs = [inputs[i * batch_size : (i + 1) * batch_size, Ellipsis] for i in range(num_batches)]
+
+        # Get attention weights, while avoiding large memory increases
+        attention_by_batch = [get_batch_attention_weights(batch) for batch in batched_inputs]
+        attention_weights = {}
+        for k in self._attention_components:
+            attention_weights[k] = []
+            for batch_weights in attention_by_batch:
+                attention_weights[k].append(batch_weights[k])
+
+            if len(attention_weights[k][0].shape) == 4:
+                tmp = np.concatenate(attention_weights[k], axis=1)
+            else:
+                tmp = np.concatenate(attention_weights[k], axis=0)
+
+            del attention_weights[k]
+            gc.collect()
+            attention_weights[k] = tmp
+
+        attention_weights["identifiers"] = identifiers[:, 0, 0]
+        attention_weights["time"] = time[:, :, 0]
+
+        return attention_weights
+
+    # Serialisation.
+    def reset_temp_folder(self):
+        """Deletes and recreates folder with temporary Keras training outputs."""
+        print("Resetting temp folder...")
+        utils.create_folder_if_not_exist(self._temp_folder)
+        shutil.rmtree(self._temp_folder)
+        os.makedirs(self._temp_folder)
+
+    def get_keras_saved_path(self, model_folder):
+        """Returns path to keras checkpoint."""
+        return os.path.join(model_folder, "{}.check".format(self.name))
+
+    def save(self, model_folder):
+        """Saves optimal TFT weights.
+
+        Args:
+          model_folder: Location to serialze model.
+        """
+        # Allows for direct serialisation of tensorflow variables to avoid spurious
+        # issue with Keras that leads to different performance evaluation results
+        # when model is reloaded (https://github.com/keras-team/keras/issues/4875).
+
+        utils.save(
+            tf.keras.backend.get_session(),
+            model_folder,
+            cp_name=self.name,
+            scope=self.name,
+        )
+
+    def load(self, model_folder, use_keras_loadings=False):
+        """Loads TFT weights.
+
+        Args:
+          model_folder: Folder containing serialized models.
+          use_keras_loadings: Whether to load from Keras checkpoint.
+
+        Returns:
+
+        """
+        if use_keras_loadings:
+            # Loads temporary Keras model saved during training.
+            serialisation_path = self.get_keras_saved_path(model_folder)
+            print("Loading model from {}".format(serialisation_path))
+            self.model.load_weights(serialisation_path)
+        else:
+            # Loads tensorflow graph for optimal models.
+            utils.load(
+                tf.keras.backend.get_session(),
+                model_folder,
+                cp_name=self.name,
+                scope=self.name,
+            )
+
+    @classmethod
+    def get_hyperparm_choices(cls):
+        """Returns hyperparameter ranges for random search."""
+        return {
+            "dropout_rate": [0.1, 0.2, 0.3, 0.4, 0.5, 0.7, 0.9],
+            "hidden_layer_size": [10, 20, 40, 80, 160, 240, 320],
+            "minibatch_size": [64, 128, 256],
+            "learning_rate": [1e-4, 1e-3, 1e-2],
+            "max_gradient_norm": [0.01, 1.0, 100.0],
+            "num_heads": [1, 4],
+            "stack_size": [1],
+        }