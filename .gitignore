# https://github.com/github/gitignore/blob/master/Python.gitignore
__pycache__/

*.pyc
*.pyd
*.so
*.ipynb
.ipynb_checkpoints
_build
build/
dist/


*.pkl
*.hd5
*.csv

.env
.vim
.nvimrc
.vscode

qlib/VERSION.txt
qlib/data/_libs/expanding.cpp
qlib/data/_libs/rolling.cpp
examples/estimator/estimator_example/

*.egg-info/

# test related
test-output.xml
.output
.data

# special software
mlruns/

tags

.pytest_cache/
.mypy_cache/
.vscode/

*.swp

./pretrain
<<<<<<< HEAD
.idea/
*.npy
*.ipynb
=======
.idea/
>>>>>>> 8a5efda0
<|MERGE_RESOLUTION|>--- conflicted
+++ resolved
@@ -44,10 +44,4 @@
 *.swp
 
 ./pretrain
-<<<<<<< HEAD
-.idea/
-*.npy
-*.ipynb
-=======
-.idea/
->>>>>>> 8a5efda0
+.idea/