# https://github.com/github/gitignore/blob/master/Python.gitignore
__pycache__/

*.pyc
*.pyd
*.so
*.ipynb
.ipynb_checkpoints
_build
build/
dist/


*.pkl
*.hd5
*.csv

.env
.vim
.nvimrc
.vscode

qlib/VERSION.txt
qlib/data/_libs/expanding.cpp
qlib/data/_libs/rolling.cpp
examples/estimator/estimator_example/

*.egg-info/

# test related
test-output.xml
.output
.data

# special software
mlruns/

tags

.pytest_cache/
.mypy_cache/
.vscode/

*.swp

./pretrain
<<<<<<< HEAD
.idea/
*.npy
=======
.idea/
>>>>>>> 75aae820
<|MERGE_RESOLUTION|>--- conflicted
+++ resolved
@@ -44,9 +44,5 @@
 *.swp
 
 ./pretrain
-<<<<<<< HEAD
 .idea/
-*.npy
-=======
-.idea/
->>>>>>> 75aae820
+*.npy